--- conflicted
+++ resolved
@@ -9,12 +9,8 @@
 import sharpy.utils.settings as settings
 import sharpy.utils.algebra as algebra
 import sharpy.structure.utils.modalutils as modalutils
-<<<<<<< HEAD
-from sharpy.linear.utils.ss_interface import VectorVariable
-=======
 from sharpy.linear.utils.ss_interface import VectorVariable, OutputVariable, InputVariable
 import sharpy.linear.src.libss as libss
->>>>>>> a53fe2d2
 
 
 @linear_system
@@ -128,17 +124,10 @@
     settings_default['remove_sym_modes'] = False
     settings_description['remove_sym_modes'] = 'Remove symmetric modes if wing is clamped'
 
-<<<<<<< HEAD
-    # Temporary - include as part of StabilityDerivatives PostProc
-    settings_types['remove_rigid_states'] = 'bool'
-    settings_default['remove_rigid_states'] = False
-    settings_description['remove_rigid_states'] = 'WIP - For Stability Derivatives - Remove RIGID STATES from SS'
-=======
     settings_types['remove_rigid_states'] = 'bool'
     settings_default['remove_rigid_states'] = False
     settings_description['remove_rigid_states'] = '(For Stability Derivatives) - Remove RIGID STATES from SS leaving' \
                                                   ' input/output channels unchanged'
->>>>>>> a53fe2d2
 
     settings_table = settings.SettingsTable()
     __doc__ += settings_table.generate(settings_types, settings_default, settings_description, settings_options)
@@ -242,14 +231,10 @@
     def remove_rigid_states(self):
         if self.sys.clamped:
             return
-<<<<<<< HEAD
         if self.settings['use_euler']:
             num_rig_dof = 9
         else:
             num_rig_dof = 10
-=======
-        num_rig_dof = 9
->>>>>>> a53fe2d2
         if self.sys.modal:
 
             self.ss.A = self.ss.A[num_rig_dof:, num_rig_dof:]
@@ -257,22 +242,7 @@
             self.ss.C = self.ss.C[:, num_rig_dof:]
             self.ss.state_variables.modify('q', size=self.ss.state_variables[0].size - num_rig_dof)
             self.ss.state_variables.update_locations()
-<<<<<<< HEAD
-            #
-            # # import pdb; pdb.set_trace()
-            # # To remove the yaw mode state
-            # # retain_state = np.zeros((self.ss.states - 1, self.ss.states))
-            # # retain_state[:8+11, :8+11] = np.eye(8+11)
-            # # retain_state[8+11:, 9+11:] = np.eye(self.ss.states - 9 - 11)
-            # # self.ss.A = retain_state.dot(self.ss.A.dot(retain_state.T))
-            # # self.ss.B = retain_state.dot(self.ss.B)
-            # # self.ss.C = self.ss.C.dot(retain_state.T)
-            # self.ss.state_variables.modify('q_dot', size=self.ss.state_variables[1].size - 1)
-            # # self.ss.state_variables.update_locations()
-            #
-=======
-
->>>>>>> a53fe2d2
+
             retain_state = np.zeros((self.ss.states - 9, self.ss.states))
             retain_state[:self.ss.state_variables[0].size, :self.ss.state_variables[0].size] = \
                 np.eye(self.ss.state_variables[0].size)
@@ -296,11 +266,6 @@
             self.ss.state_variables.remove('beta_bar')
             self.ss.state_variables.remove('beta')
             self.ss.state_variables.update_locations()
-<<<<<<< HEAD
-            np.savetxt('./retain_state_nodal.txt', retain_state)
-
-=======
->>>>>>> a53fe2d2
 
     def x0(self):
         x = np.concatenate((self.tsstruct0.q, self.tsstruct0.dqdt))
@@ -521,9 +486,6 @@
         current_time_step.quat = new_quat/np.linalg.norm(new_quat)
         current_time_step.steady_applied_forces = steady_applied_forces + struct_tstep.steady_applied_forces
 
-<<<<<<< HEAD
-        return current_time_step
-=======
         return current_time_step
 
     def unpack_flex_dof(self, eta, eta_dot=None):
@@ -618,5 +580,4 @@
                                     output_vars=LinearVector(output_variables))
             self.sys.acceleration_modal_gain = modal_gain
 
-        return acceleration_recovery
->>>>>>> a53fe2d2
+        return acceleration_recovery