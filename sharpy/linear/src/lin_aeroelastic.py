"""
Linear aeroelastic model based on coupled GEBM + UVLM
S. Maraniello, Jul 2018
"""

import warnings
import numpy as np

import sharpy.utils.settings
import sharpy.linear.src.linuvlm as linuvlm
import sharpy.linear.src.lingebm as lingebm
import sharpy.linear.src.libss as libss
import sharpy.utils.algebra as algebra


class LinAeroEla():
    r"""

    Future work:
        - settings are converted from string to type in __init__ method.
        - implement all settings of LinUVLM (e.g. support for sparse matrices)

    When integrating in SHARPy:
        * define:
            - self.setting_types
            - self.setting_default
        * use settings.to_custom_types(self.in_dict, self.settings_types, self.settings_default) for conversion to type.

    Args:
        data (sharpy.presharpy.PreSharpy): main SHARPy data class
        settings_linear (dict): optional settings file if they are not included in the ``data`` structure

    Attributes:
        settings (dict): solver settings for the linearised aeroelastic solution
        lingebm (lingebm.FlexDynamic): linearised geometrically exact beam model
        num_dof_str (int): number of structural degrees of freedom
        num_dof_rig (int): number of rigid degrees of freedom
        num_dof_flex (int): number of flexible degrees of freedom (``num_dof_flex+num_dof_rigid=num_dof_str``)
        linuvl (linuvlm.Dynamic): linearised UVLM class
        tsaero (sharpy.utils.datastructures.AeroTimeStepInfo): aerodynamic state timestep info
        tsstr (sharpy.utils.datastructures.StructTimeStepInfo): structural state timestep info
        dt (float): time increment
        q (np.array): corresponding vector of displacements of dimensions ``[1, num_dof_str]``
        dq (np.array): time derivative (:math:`\dot{\mathbf{q}}`) of the corresponding vector of displacements
            with dimensions ``[1, num_dof_str]``
        SS (scipy.signal): state space formulation (discrete or continuous time), as selected by the user
    """

    def __init__(self, data, custom_settings_linear=None, uvlm_block=False):

        self.data = data
        if custom_settings_linear is None:
            settings_here = data.settings['LinearUvlm']
        else:
            settings_here = custom_settings_linear

        sharpy.utils.settings.to_custom_types(settings_here,
                                              linuvlm.settings_types_dynamic,
                                              linuvlm.settings_default_dynamic)

        ## TEMPORARY - NEED TO INCLUDE PROPER INTEGRATION OF SETTINGS
        try:
            self.rigid_body_motions = settings_here['rigid_body_motion']
        except KeyError:
            self.rigid_body_motions = False

        try:
            self.use_euler = settings_here['use_euler']
        except KeyError:
            self.use_euler = False

        if self.rigid_body_motions and settings_here['track_body']:
            self.track_body = True
        else:
            self.track_body = False
        ## -------

        ### extract aeroelastic info
        self.dt = settings_here['dt'].value

        ### reference to timestep_info
        # aero
        aero = data.aero
        self.tsaero = aero.timestep_info[data.ts]
        # structure
        structure = data.structure
        self.tsstr = structure.timestep_info[data.ts]

        # --- backward compatibility
        try:
            rho = settings_here['density'].value
        except KeyError:
            warnings.warn(
                "Key 'density' not found in 'LinearUvlm' solver settings. '\
                                      'Trying to read it from 'StaticCoupled'.")
            rho = data.settings['StaticCoupled']['aero_solver_settings']['rho']
            if type(rho) == str:
                rho = np.float(rho)
            if hasattr(rho, 'value'):
                rho = rho.value
        self.tsaero.rho = rho
        # --- backward compatibility

        ### gebm
        if self.use_euler:
            self.num_dof_rig = 9
        else:
            self.num_dof_rig = 10

        self.num_dof_flex = np.sum(self.data.structure.vdof >= 0)*6
        self.num_dof_str = self.num_dof_flex + self.num_dof_rig
        self.reshape_struct_input()

        try:
            beam_settings = settings_here['beam_settings']
        except KeyError:
            beam_settings = dict()
        self.lingebm_str = lingebm.FlexDynamic(self.tsstr, structure, beam_settings)

        ### uvlm
        if uvlm_block:
            self.linuvlm = linuvlm.DynamicBlock(
                self.tsaero,
                dt=settings_here['dt'].value,
                RemovePredictor=settings_here['remove_predictor'].value,
                UseSparse=settings_here['use_sparse'].value,
                integr_order=settings_here['integr_order'].value,
                ScalingDict=settings_here['ScalingDict'],
                for_vel=self.tsstr.for_vel)
        else:
            self.linuvlm = linuvlm.Dynamic(
                self.tsaero,
                dt=settings_here['dt'].value,
                RemovePredictor=settings_here['remove_predictor'].value,
                UseSparse=settings_here['use_sparse'].value,
                integr_order=settings_here['integr_order'].value,
                ScalingDict=settings_here['ScalingDict'],
                for_vel=self.tsstr.for_vel)

        # add rotational speed
        for ii in range(self.linuvlm.MS.n_surf):
            self.linuvlm.MS.Surfs[ii].omega = self.tsstr.for_vel[3:]


    def reshape_struct_input(self):
        """ Reshape structural input in a column vector """

        structure = self.data.structure  # self.data.aero.beam
        tsdata = structure.timestep_info[self.data.ts]

        self.q = np.zeros(self.num_dof_str)
        self.dq = np.zeros(self.num_dof_str)

        jj = 0  # structural dofs index
        for node_glob in range(structure.num_node):

            ### detect bc at node (and no. of dofs)
            bc_here = structure.boundary_conditions[node_glob]
            if bc_here == 1:  # clamp
                dofs_here = 0
                continue
            elif bc_here == -1 or bc_here == 0:
                dofs_here = 6
                jj_tra = [jj, jj + 1, jj + 2]
                jj_rot = [jj + 3, jj + 4, jj + 5]

            # retrieve element and local index
            ee, node_loc = structure.node_master_elem[node_glob, :]

            # allocate
            self.q[jj_tra] = tsdata.pos[node_glob, :]
            self.q[jj_rot] = tsdata.psi[ee, node_loc]
            # update
            jj += dofs_here

        # allocate FoR A quantities
        if self.use_euler:
            self.q[-9:-3] = tsdata.for_vel
            self.q[-3:] = algebra.quat2euler(tsdata.quat)

            wa = tsdata.for_vel[3:]
            self.dq[-9:-3] = tsdata.for_acc
            T = algebra.deuler_dt(self.q[-3:])
            self.dq[-3:] = T.dot(wa)

        else:
            self.q[-10:-4] = tsdata.for_vel
            self.q[-4:] = tsdata.quat

            wa = tsdata.for_vel[3:]
            self.dq[-10:-4] = tsdata.for_acc
            self.dq[-4] = -0.5 * np.dot(wa, tsdata.quat[1:])

    # self.dq[-3:]=-0.5*(wa*tsdata.quat[0]+np.cross(wa,tsdata.quat[1:]))

    def assemble_ss(self, beam_num_modes=None):
        """Assemble State Space formulation"""
        data = self.data

        aero = self.data.aero
        structure = self.data.structure  # data.aero.beam
        tsaero = self.tsaero
        tsstr = self.tsstr

        ### assemble linear uvlm
        self.linuvlm.assemble_ss()
        SSaero = self.linuvlm.SS

        ### assemble gains and stiffening term due to non-zero forces
        # only flexible dof accounted for
        self.get_gebm2uvlm_gains()

        ### assemble linear gebm
        # structural part only
        self.lingebm_str.assemble(beam_num_modes)
        SSstr_flex = self.lingebm_str.SSdisc
        SSstr = SSstr_flex
        # # rigid-body (fake)
        # ZeroMat=np.zeros((self.num_dof_rig,self.num_dof_rig))
        # EyeMat=np.eye(self.num_dof_rig)
        # Astr=np.zeros((2*self.num_dof_rig,2*self.num_dof_rig))
        # Bstr=np.zeros((2*self.num_dof_rig,2*self.num_dof_rig))
        # Cstr=np.eye(2*self.num_dof_rig)
        # Dstr=np.zeros((2*self.num_dof_rig,2*self.num_dof_rig))
        # Astr[:self.num_dof_flex,:self.num_dof_flex]=SSstr.A[]
        # SSstr_rig=scsig.dlti()

        # str -> aero
        Zblock = np.zeros((3 * self.linuvlm.Kzeta, SSstr.outputs // 2))
        if self.rigid_body_motions:
            Kas = np.block([[self.Kdisp, Zblock],
                            [self.Kvel_disp, self.Kvel_vel],
                            [Zblock, Zblock]])
        else:
            Kas = np.block([[self.Kdisp[:, :-self.num_dof_rig], Zblock],
                            [self.Kvel_disp[:, :-self.num_dof_rig], self.Kvel_vel[:, :-self.num_dof_rig]],
                            [Zblock, Zblock]])

        # aero -> str
        if self.rigid_body_motions:
            Ksa = self.Kforces  # aero --> str

        else:
            Ksa = self.Kforces[:-10, :]  # aero --> str

        ### feedback connection
        self.SS = libss.couple(ss01=self.linuvlm.SS, ss02=SSstr, K12=Kas, K21=Ksa)

    def get_gebm2uvlm_gains(self):
        r"""
        Provides:
            - the gain matrices required to connect the linearised GEBM and UVLM
             inputs/outputs
            - the stiffening and damping factors to be added to the linearised
            GEBM equations in order to account for non-zero aerodynamic loads at
            the linearisation point.

        The function produces the gain matrices:

            - ``Kdisp``: gains from GEBM to UVLM grid displacements
            - ``Kvel_disp``: influence of GEBM dofs displacements to UVLM grid
              velocities.
            - ``Kvel_vel``: influence of GEBM dofs displacements to UVLM grid
              displacements.
            - ``Kforces`` (UVLM->GEBM) dimensions are the transpose than the
            Kdisp and Kvel* matrices. Hence, when allocation this term, ``ii``
            and ``jj`` indices will unintuitively refer to columns and rows,
            respectively.

        And the stiffening/damping terms accounting for non-zero aerodynamic
        forces at the linearisation point:

            - ``Kss``: stiffness factor (flexible dof -> flexible dof) accounting
            for non-zero forces at the linearisation point.
            - ``Csr``: damping factor  (rigid dof -> flexible dof)
            - ``Crs``: damping factor (flexible dof -> rigid dof)
            - ``Crr``: damping factor (rigid dof -> rigid dof)


        Stiffening and damping related terms due to the non-zero aerodynamic forces at the linearisation point:

        .. math::
            \mathbf{F}_{A,n} = C^{AG}(\mathbf{\chi})\sum_j \mathbf{f}_{G,j} \rightarrow
            \delta\mathbf{F}_{A,n} = C^{AG}_0 \sum_j \delta\mathbf{f}_{G,j} + \frac{\partial}{\partial\chi}(C^{AG}\sum_j
            \mathbf{f}_{G,j}^0)\delta\chi

        The term multiplied by the variation in the quaternion, :math:`\delta\chi`, couples the forces with the rigid
        body equations and becomes part of :math:`\mathbf{C}_{sr}`.

        Similarly, the linearisation of the moments results in expression that contribute to the stiffness and
        damping matrices.

        .. math::
            \mathbf{M}_{B,n} = \sum_j \tilde{X}_B C^{BA}(\Psi)C^{AG}(\chi)\mathbf{f}_{G,j}

        .. math::
            \delta\mathbf{M}_{B,n} = \sum_j \tilde{X}_B\left(C_0^{BG}\delta\mathbf{f}_{G,j}
            + \frac{\partial}{\partial\Psi}(C^{BA}\delta\mathbf{f}^0_{A,j})\delta\Psi
            + \frac{\partial}{\partial\chi}(C^{BA}_0 C^{AG} \mathbf{f}_{G,j})\delta\chi\right)

        The linearised equations of motion for the geometrically exact beam model take the input term :math:`\delta
        \mathbf{Q}_n = \{\delta\mathbf{F}_{A,n},\, T_0^T\delta\mathbf{M}_{B,n}\}`, which means that the moments
        should be provided as :math:`T^T(\Psi)\mathbf{M}_B` instead of :math:`\mathbf{M}_A = C^{AB}\mathbf{M}_B`,
        where :math:`T(\Psi)` is the tangential operator.

        .. math::
            \delta(T^T\mathbf{M}_B) = T^T_0\delta\mathbf{M}_B
            + \frac{\partial}{\partial\Psi}(T^T\delta\mathbf{M}_B^0)\delta\Psi

        is the linearised expression for the moments, where the first term would correspond to the input terms to the
        beam equations and the second arises due to the non-zero aerodynamic moment at the linearisation point and
        must be subtracted (since it comes from the forces) to form part of :math:`\mathbf{K}_{ss}`. In addition, the
        :math:`\delta\mathbf{M}_B` term depends on both :math:`\delta\Psi` and :math:`\delta\chi`, therefore those
        terms would also contribute to :math:`\mathbf{K}_{ss}` and :math:`\mathbf{C}_{sr}`, respectively.

        The contribution from the total forces and moments will be accounted for in :math:`\mathbf{C}_{rr}` and
        :math:`\mathbf{C}_{rs}`.

        .. math::
            \delta\mathbf{F}_{tot,A} = \sum_n\left(C^{GA}_0 \sum_j \delta\mathbf{f}_{G,j}
            + \frac{\partial}{\partial\chi}(C^{AG}\sum_j
            \mathbf{f}_{G,j}^0)\delta\chi\right)

        Therefore, after running this method, the beam matrices should be updated as:

        >>> K_beam[:flex_dof, :flex_dof] += Kss
        >>> C_beam[:flex_dof, -rigid_dof:] += Csr
        >>> C_beam[-rigid_dof:, :flex_dof] += Crs
        >>> C_beam[-rigid_dof:, -rigid_dof:] += Crr

        Track body option

        The ``track_body`` setting restricts the UVLM grid to linear translation motions and therefore should be used to
        ensure that the forces are computed using the reference linearisation frame.

        The UVLM and beam are linearised about a reference equilibrium condition. The UVLM is defined in the inertial
        reference frame while the beam employs the body attached frame and therefore a projection from one frame onto
        another is required during the coupling process.

        However, the inputs to the UVLM (i.e. the lattice grid coordinates) are obtained from the beam deformation which
        is expressed in A frame and therefore the grid coordinates need to be projected onto the inertial frame ``G``.
        As the beam rotates, the projection onto the ``G`` frame of the lattice grid coordinates will result in a grid
        that is not coincident with that at the linearisation reference and therefore the grid coordinates must be
        projected onto the original frame, which will be referred to as ``U``. The transformation between the inertial
        frame ``G`` and the ``U`` frame is a function of the rotation of the ``A`` frame and the original position:

        .. math:: C^{UG}(\chi) = C^{GA}(\chi_0)C^{AG}(\chi)

        Therefore, the grid coordinates obtained in ``A`` frame and projected onto the ``G`` frame can be transformed
        to the ``U`` frame using

        .. math:: \zeta_U = C^{UG}(\chi) \zeta_G

        which allows the grid lattice coordinates to be projected onto the original linearisation frame.

        In a similar fashion, the output lattice vertex forces of the UVLM are defined in the original linearisation
        frame ``U`` and need to be transformed onto the inertial frame ``G`` prior to projecting them onto the ``A``
        frame to use them as the input forces to the beam system.

        .. math:: \boldsymbol{f}_G = C^{GU}(\chi)\boldsymbol{f}_U

        The linearisation of the above relations lead to the following expressions that have to be added to the
        coupling matrices:

            * ``Kdisp_vel`` terms:

                .. math::
                    \delta\boldsymbol{\zeta}_U= C^{GA}_0 \frac{\partial}{\partial \boldsymbol{\chi}}
                    \left(C^{AG}\boldsymbol{\zeta}_{G,0}\right)\delta\boldsymbol{\chi} + \delta\boldsymbol{\zeta}_G

            * ``Kvel_vel`` terms:

                .. math::
                    \delta\dot{\boldsymbol{\zeta}}_U= C^{GA}_0 \frac{\partial}{\partial \boldsymbol{\chi}}
                    \left(C^{AG}\dot{\boldsymbol{\zeta}}_{G,0}\right)\delta\boldsymbol{\chi}
                    + \delta\dot{\boldsymbol{\zeta}}_G

        The transformation of the forces and moments introduces terms that are functions of the orientation and
        are included as stiffening and damping terms in the beam's matrices:

            * ``Csr`` damping terms relating to translation forces:

                .. math::
                    C_{sr}^{tra} -= \frac{\partial}{\partial\boldsymbol{\chi}}
                    \left(C^{GA} C^{AG}_0 \boldsymbol{f}_{G,0}\right)\delta\boldsymbol{\chi}

            * ``Csr`` damping terms related to moments:

                .. math::
                    C_{sr}^{rot} -= T^\top\widetilde{\mathbf{X}}_B C^{BG}
                    \frac{\partial}{\partial\boldsymbol{\chi}}
                    \left(C^{GA} C^{AG}_0 \boldsymbol{f}_{G,0}\right)\delta\boldsymbol{\chi}
        """

        data = self.data
        aero = self.data.aero
        structure = self.data.structure  # data.aero.beam
        tsaero = self.tsaero
        tsstr = self.tsstr

        # allocate output
        Kdisp = np.zeros((3 * self.linuvlm.Kzeta, self.num_dof_str))
        Kdisp_vel = np.zeros((3 * self.linuvlm.Kzeta, self.num_dof_str))  # Orientation is in velocity DOFs
        Kvel_disp = np.zeros((3 * self.linuvlm.Kzeta, self.num_dof_str))
        Kvel_vel = np.zeros((3 * self.linuvlm.Kzeta, self.num_dof_str))
        Kforces = np.zeros((self.num_dof_str, 3 * self.linuvlm.Kzeta))
        Kforces2 = np.zeros((self.num_dof_str, 3 * self.linuvlm.Kzeta))

        Kss = np.zeros((self.num_dof_flex, self.num_dof_flex))
        Csr = np.zeros((self.num_dof_flex, self.num_dof_rig))
        Crs = np.zeros((self.num_dof_rig, self.num_dof_flex))
        Crr = np.zeros((self.num_dof_rig, self.num_dof_rig))
        Krs = np.zeros((self.num_dof_rig, self.num_dof_flex))

        # get projection matrix A->G
        # (and other quantities indep. from nodal position)
        Cga = algebra.quat2rotation(tsstr.quat)  # NG 6-8-19 removing .T
        Cag = Cga.T

        # for_pos=tsstr.for_pos
        for_tra = tsstr.for_vel[:3]
        for_rot = tsstr.for_vel[3:]
        skew_for_rot = algebra.skew(for_rot)
        Der_vel_Ra = np.dot(Cga, skew_for_rot)

        Faero = np.zeros(3)
        FaeroA = np.zeros(3)

        # GEBM degrees of freedom
        jj_for_tra = range(self.num_dof_str - self.num_dof_rig, self.num_dof_str - self.num_dof_rig + 3)
        jj_for_rot = range(self.num_dof_str - self.num_dof_rig + 3, self.num_dof_str - self.num_dof_rig + 6)

        if self.use_euler:
            jj_euler = range(self.num_dof_str - 3, self.num_dof_str)
            euler = algebra.quat2euler(tsstr.quat)
            tsstr.euler = euler
        else:
            jj_quat = range(self.num_dof_str - 4, self.num_dof_str)

        jj = 0  # nodal dof index
        for node_glob in range(structure.num_node):

            ### detect bc at node (and no. of dofs)
            bc_here = structure.boundary_conditions[node_glob]

            if bc_here == 1:  # clamp (only rigid-body)
                dofs_here = 0
                jj_tra, jj_rot = [], []
            # continue

            elif bc_here == -1 or bc_here == 0:  # (rigid+flex body)
                dofs_here = 6
                jj_tra = 6 * structure.vdof[node_glob] + np.array([0, 1, 2], dtype=int)
                jj_rot = 6 * structure.vdof[node_glob] + np.array([3, 4, 5], dtype=int)
            # jj_tra=[jj  ,jj+1,jj+2]
            # jj_rot=[jj+3,jj+4,jj+5]
            else:
                raise NameError('Invalid boundary condition (%d) at node %d!' \
                                % (bc_here, node_glob))

            jj += dofs_here

            # retrieve element and local index
            ee, node_loc = structure.node_master_elem[node_glob, :]

            # get position, crv and rotation matrix
            Ra = tsstr.pos[node_glob, :]  # in A FoR, w.r.t. origin A-G
            Rg = np.dot(Cag.T, Ra)  # in G FoR, w.r.t. origin A-G
            psi = tsstr.psi[ee, node_loc, :]
            psi_dot = tsstr.psi_dot[ee, node_loc, :]
            Cab = algebra.crv2rotation(psi)
            Cba = Cab.T
            Cbg = np.dot(Cab.T, Cag)
            Tan = algebra.crv2tan(psi)

            track_body = self.track_body

            ### str -> aero mapping
            # some nodes may be linked to multiple surfaces...
            for str2aero_here in aero.struct2aero_mapping[node_glob]:

                # detect surface/span-wise coordinate (ss,nn)
                nn, ss = str2aero_here['i_n'], str2aero_here['i_surf']
                # print('%.2d,%.2d'%(nn,ss))

                # surface panelling
                M = aero.aero_dimensions[ss][0]
                N = aero.aero_dimensions[ss][1]

                Kzeta_start = 3 * sum(self.linuvlm.MS.KKzeta[:ss])
                shape_zeta = (3, M + 1, N + 1)

                for mm in range(M + 1):
                    # get bound vertex index
                    ii_vert = [Kzeta_start + np.ravel_multi_index(
                        (cc, mm, nn), shape_zeta) for cc in range(3)]

                    # get position vectors
                    zetag = tsaero.zeta[ss][:, mm, nn]  # in G FoR, w.r.t. origin A-G
                    zetaa = np.dot(Cag, zetag)  # in A FoR, w.r.t. origin A-G
                    Xg = zetag - Rg  # in G FoR, w.r.t. origin B
                    Xb = np.dot(Cbg, Xg)  # in B FoR, w.r.t. origin B

                    # get rotation terms
                    Xbskew = algebra.skew(Xb)
                    XbskewTan = np.dot(Xbskew, Tan)

                    # get velocity terms
                    zetag_dot = tsaero.zeta_dot[ss][:, mm, nn]  # in G FoR, w.r.t. origin A-G
                    zetaa_dot = np.dot(Cag, zetag_dot)  # in A FoR, w.r.t. origin A-G

                    # get aero force
                    faero = tsaero.forces[ss][:3, mm, nn]
                    Faero += faero
                    faero_a = np.dot(Cag, faero)
                    FaeroA += faero_a
                    maero_g = np.cross(Xg, faero)
                    maero_b = np.dot(Cbg, maero_g)

                    ### ---------------------------------------- allocate Kdisp

                    if bc_here != 1:
                        # wrt pos - Eq 25 second term
                        Kdisp[np.ix_(ii_vert, jj_tra)] += Cga

                        # wrt psi - Eq 26
                        Kdisp[np.ix_(ii_vert, jj_rot)] -= np.dot(Cbg.T, XbskewTan)

                    # w.r.t. position of FoR A (w.r.t. origin G)
                    # null as A and G have always same origin in SHARPy

                    # # ### w.r.t. quaternion (attitude changes)
                    if self.use_euler:
                        Kdisp_vel[np.ix_(ii_vert, jj_euler)] += \
                            algebra.der_Ceuler_by_v(tsstr.euler, zetaa)

                        # Track body - project inputs as for A not moving
                        if track_body:
                            Kdisp_vel[np.ix_(ii_vert, jj_euler)] += \
                                Cga.dot(algebra.der_Peuler_by_v(tsstr.euler, zetag))
                    else:
                        # Equation 25
                        # Kdisp[np.ix_(ii_vert, jj_quat)] += \
                        #     algebra.der_Cquat_by_v(tsstr.quat, zetaa)
                        Kdisp_vel[np.ix_(ii_vert, jj_quat)] += \
                            algebra.der_Cquat_by_v(tsstr.quat, zetaa)

                        # Track body - project inputs as for A not moving
                        if track_body:
                            Kdisp_vel[np.ix_(ii_vert, jj_quat)] += \
                                Cga.dot(algebra.der_CquatT_by_v(tsstr.quat, zetag))

                    ### ------------------------------------ allocate Kvel_disp

                    if bc_here != 1:
                        # # wrt pos
                        Kvel_disp[np.ix_(ii_vert, jj_tra)] += Der_vel_Ra

                        # wrt psi (at zero psi_dot)
                        Kvel_disp[np.ix_(ii_vert, jj_rot)] -= \
                            np.dot(Cga,
                                   np.dot(skew_for_rot,
                                          np.dot(Cab, XbskewTan)))

                        # # wrt psi (psi_dot contributions - verified)
                        Kvel_disp[np.ix_(ii_vert, jj_rot)] += np.dot(Cbg.T, np.dot(
                            algebra.skew(np.dot(XbskewTan, psi_dot)), Tan))

                        Kvel_disp[np.ix_(ii_vert, jj_rot)] -= \
                            np.dot(Cbg.T,
                                   np.dot(Xbskew,
                                          algebra.der_Tan_by_xv(psi, psi_dot)))

                    # # w.r.t. position of FoR A (w.r.t. origin G)
                    # # null as A and G have always same origin in SHARPy

                    # # ### w.r.t. quaternion (attitude changes) - Eq 30
                    if self.use_euler:
                        Kvel_vel[np.ix_(ii_vert, jj_euler)] += \
                            algebra.der_Ceuler_by_v(tsstr.euler, zetaa_dot)

                        # Track body if ForA is rotating
                        if track_body:
                            Kvel_vel[np.ix_(ii_vert, jj_euler)] += \
                                Cga.dot(algebra.der_Peuler_by_v(tsstr.euler, zetag_dot))
                    else:
                        Kvel_vel[np.ix_(ii_vert, jj_quat)] += \
                            algebra.der_Cquat_by_v(tsstr.quat, zetaa_dot)

                        # Track body if ForA is rotating
                        if track_body:
                            Kvel_vel[np.ix_(ii_vert, jj_quat)] += \
                                Cga.dot(algebra.der_CquatT_by_v(tsstr.quat, zetag_dot))

                    ### ------------------------------------- allocate Kvel_vel

                    if bc_here != 1:
                        # wrt pos_dot
                        Kvel_vel[np.ix_(ii_vert, jj_tra)] += Cga

                        # # wrt crv_dot
                        Kvel_vel[np.ix_(ii_vert, jj_rot)] -= np.dot(Cbg.T, XbskewTan)

                    # # wrt velocity of FoR A
                    Kvel_vel[np.ix_(ii_vert, jj_for_tra)] += Cga
                    Kvel_vel[np.ix_(ii_vert, jj_for_rot)] -= \
                        np.dot(Cga, algebra.skew(zetaa))

                    # wrt rate of change of quaternion: not implemented!

                    ### -------------------------------------- allocate Kforces

                    if bc_here != 1:
                        # nodal forces
                        Kforces[np.ix_(jj_tra, ii_vert)] += Cag

                        # nodal moments
                        Kforces[np.ix_(jj_rot, ii_vert)] += \
                            np.dot(Tan.T, np.dot(Cbg, algebra.skew(Xg)))
                    # or, equivalently, np.dot( algebra.skew(Xb),Cbg)

                    # total forces
                    Kforces[np.ix_(jj_for_tra, ii_vert)] += Cag
                    Kforces2[-10:-7, ii_vert] += Cag

                    # total moments
                    Kforces[np.ix_(jj_for_rot, ii_vert)] += \
                        np.dot(Cag, algebra.skew(zetag))

                    # quaternion equation
                    # null, as not dep. on external forces

                    ### --------------------------------------- allocate Kstiff

                    ### flexible dof equations (Kss and Csr)
                    if bc_here != 1:
                        # nodal forces
                        if self.use_euler:
<<<<<<< HEAD
                            Csr[jj_tra, -3:] -= algebra.der_Peuler_by_v(tsstr.euler, faero)

                            if track_body:
                                Csr[jj_tra, -3:] -= algebra.der_Ceuler_by_v(tsstr.euler, Cga.T.dot(faero))
=======
                            if not track_body:
                                Csr[jj_tra, -3:] -= algebra.der_Peuler_by_v(tsstr.euler, faero)
                                # Csr[jj_tra, -3:] -= algebra.der_Ceuler_by_v(tsstr.euler, Cga.T.dot(faero))

>>>>>>> 5787fcb5
                        else:
                            if not track_body:
                                Csr[jj_tra, -4:] -= algebra.der_CquatT_by_v(tsstr.quat, faero)

                            # Track body
                            # if track_body:
                            #     Csr[jj_tra, -4:] -= algebra.der_Cquat_by_v(tsstr.quat, Cga.T.dot(faero))

                        ### moments
                        TanTXbskew = np.dot(Tan.T, Xbskew)
                        # contrib. of TanT (dpsi) - Eq 37 - Integration of UVLM and GEBM
                        Kss[np.ix_(jj_rot, jj_rot)] -= algebra.der_TanT_by_xv(psi, maero_b)
                        # contrib of delta aero moment (dpsi) - Eq 36
                        Kss[np.ix_(jj_rot, jj_rot)] -= \
                            np.dot(TanTXbskew, algebra.der_CcrvT_by_v(psi, np.dot(Cag, faero)))
                        # contribution of delta aero moment (dquat)
                        if self.use_euler:
<<<<<<< HEAD
                            Csr[jj_rot, -3:] -= \
                                np.dot(TanTXbskew,
                                       np.dot(Cba,
                                              algebra.der_Peuler_by_v(tsstr.euler, faero)))

                            if track_body:
                                Csr[jj_rot, -3:] -= \
                                    np.dot(TanTXbskew,
                                           np.dot(Cbg,
                                                  algebra.der_Peuler_by_v(tsstr.euler, Cga.T.dot(faero))))
=======
                            if not track_body:
                                Csr[jj_rot, -3:] -= \
                                    np.dot(TanTXbskew,
                                           np.dot(Cba,
                                                  algebra.der_Peuler_by_v(tsstr.euler, faero)))

                            # if track_body:
                            #     Csr[jj_rot, -3:] -= \
                            #         np.dot(TanTXbskew,
                            #                np.dot(Cbg,
                            #                       algebra.der_Peuler_by_v(tsstr.euler, Cga.T.dot(faero))))
>>>>>>> 5787fcb5
                        else:
                            if not track_body:
                                Csr[jj_rot, -4:] -= \
                                    np.dot(TanTXbskew,
                                           np.dot(Cba,
                                                  algebra.der_CquatT_by_v(tsstr.quat, faero)))

                            # Track body
                            # if track_body:
                            #     Csr[jj_rot, -4:] -= \
                            #         np.dot(TanTXbskew,
                            #                np.dot(Cbg,
                            #                       algebra.der_CquatT_by_v(tsstr.quat, Cga.T.dot(faero))))

                    ### rigid body eqs (Crs and Crr)

                    if bc_here != 1:
                        # Changed Crs to Krs - NG 14/5/19
                        # moments contribution due to delta_Ra (+ sign intentional)
                        Krs[3:6, jj_tra] += algebra.skew(faero_a)
                        # moment contribution due to delta_psi (+ sign intentional)
                        Krs[3:6, jj_rot] += np.dot(algebra.skew(faero_a),
                                                   algebra.der_Ccrv_by_v(psi, Xb))

                    if self.use_euler:
                        # total force
                        if not track_body:
                            Crr[:3, -3:] -= algebra.der_Peuler_by_v(tsstr.euler, faero)

                            # total moment contribution due to change in euler angles
                            Crr[3:6, -3:] -= algebra.der_Peuler_by_v(tsstr.euler, np.cross(zetag, faero))
                            Crr[3:6, -3:] += np.dot(
                                np.dot(Cag, algebra.skew(faero)),
                                algebra.der_Peuler_by_v(tsstr.euler, np.dot(Cab, Xb)))

                            # if track_body:
                            #     # NG 20/8/19 - is the Cag needed here? Verify
                            #     Crr[:3, -3:] -= Cag.dot(algebra.der_Ceuler_by_v(tsstr.euler, Cga.T.dot(faero)))
                            #
                            #     Crr[3:6, -3:] -= Cag.dot(algebra.skew(zetag).dot(algebra.der_Ceuler_by_v(tsstr.euler, Cga.T.dot(faero))))
                            #     Crr[3:6, -3:] += Cag.dot(algebra.skew(faero)).dot(algebra.der_Ceuler_by_v(tsstr.euler, Cga.T.dot(zetag)))

                        if track_body:
                            # NG 20/8/19 - is the Cag needed here? Verify
                            Crr[:3, -3:] -= Cag.dot(algebra.der_Ceuler_by_v(tsstr.euler, Cga.T.dot(faero)))

                            Crr[3:6, -3:] -= Cag.dot(algebra.skew(zetag).dot(algebra.der_Ceuler_by_v(tsstr.euler, Cga.T.dot(faero))))
                            Crr[3:6, -3:] += Cag.dot(algebra.skew(faero)).dot(algebra.der_Ceuler_by_v(tsstr.euler, Cga.T.dot(zetag)))

                    else:
                        if not track_body:
                            # total force
                            Crr[:3, -4:] -= algebra.der_CquatT_by_v(tsstr.quat, faero)

                            # total moment contribution due to quaternion
                            Crr[3:6, -4:] -= algebra.der_CquatT_by_v(tsstr.quat, np.cross(zetag, faero))
                            Crr[3:6, -4:] += np.dot(
                                np.dot(Cag, algebra.skew(faero)),
                                algebra.der_CquatT_by_v(tsstr.quat, np.dot(Cab, Xb)))

                        # Track body
                        # if track_body:
                        #     Crr[:3, -4:] -= Cag.dot(algebra.der_Cquat_by_v(tsstr.quat, Cga.T.dot(faero)))
                        #
                        #     Crr[3:6, -4:] -= Cag.dot(algebra.skew(zetag).dot(algebra.der_Cquat_by_v(tsstr.quat, Cga.T.dot(faero))))
                        #     Crr[3:6, -4:] += Cag.dot(algebra.skew(faero)).dot(algebra.der_Cquat_by_v(tsstr.quat, Cga.T.dot(zetag)))


        # transfer
        self.Kdisp = Kdisp
        self.Kvel_disp = Kvel_disp
        self.Kdisp_vel = Kdisp_vel
        self.Kvel_vel = Kvel_vel
        self.Kforces = Kforces

        # stiffening factors
        self.Kss = Kss
        self.Krs = Krs
        self.Csr = Csr
        self.Crs = Crs
        self.Crr = Crr


if __name__ == '__main__':
    import read
    import configobj

    # select test case
    fname = '/home/sm6110/git/uvlm3d/test/h5input/smith_Nsurf01M04N12wk10_a040.state.h5'
    fname = '/home/sm6110/git/uvlm3d/test/h5input/smith_Nsurf02M04N12wk10_a040.state.h5'
    hd = read.h5file(fname)

    # read some setting
    file_settings = fname[:-8] + 'solver.txt'
    dict_config = configobj.ConfigObj(file_settings)

    # add settings for linear solver
    M, cref = 4., 1.
    Uinf = 25.
    dict_config['LinearUvlm'] = {'dt': cref / M / Uinf,
                                 'integr_order': 2,
                                 'Uref': 1.}

    Sol = AeroElaDyn(tsaero=hd.tsaero00000, tsstr=hd.tsstr00000,
                     aero2str_mapping=hd.aero2str, settings=dict_config)<|MERGE_RESOLUTION|>--- conflicted
+++ resolved
@@ -636,17 +636,10 @@
                     if bc_here != 1:
                         # nodal forces
                         if self.use_euler:
-<<<<<<< HEAD
-                            Csr[jj_tra, -3:] -= algebra.der_Peuler_by_v(tsstr.euler, faero)
-
-                            if track_body:
-                                Csr[jj_tra, -3:] -= algebra.der_Ceuler_by_v(tsstr.euler, Cga.T.dot(faero))
-=======
                             if not track_body:
                                 Csr[jj_tra, -3:] -= algebra.der_Peuler_by_v(tsstr.euler, faero)
                                 # Csr[jj_tra, -3:] -= algebra.der_Ceuler_by_v(tsstr.euler, Cga.T.dot(faero))
 
->>>>>>> 5787fcb5
                         else:
                             if not track_body:
                                 Csr[jj_tra, -4:] -= algebra.der_CquatT_by_v(tsstr.quat, faero)
@@ -664,18 +657,6 @@
                             np.dot(TanTXbskew, algebra.der_CcrvT_by_v(psi, np.dot(Cag, faero)))
                         # contribution of delta aero moment (dquat)
                         if self.use_euler:
-<<<<<<< HEAD
-                            Csr[jj_rot, -3:] -= \
-                                np.dot(TanTXbskew,
-                                       np.dot(Cba,
-                                              algebra.der_Peuler_by_v(tsstr.euler, faero)))
-
-                            if track_body:
-                                Csr[jj_rot, -3:] -= \
-                                    np.dot(TanTXbskew,
-                                           np.dot(Cbg,
-                                                  algebra.der_Peuler_by_v(tsstr.euler, Cga.T.dot(faero))))
-=======
                             if not track_body:
                                 Csr[jj_rot, -3:] -= \
                                     np.dot(TanTXbskew,
@@ -687,7 +668,6 @@
                             #         np.dot(TanTXbskew,
                             #                np.dot(Cbg,
                             #                       algebra.der_Peuler_by_v(tsstr.euler, Cga.T.dot(faero))))
->>>>>>> 5787fcb5
                         else:
                             if not track_body:
                                 Csr[jj_rot, -4:] -= \
@@ -730,13 +710,6 @@
                             #     Crr[3:6, -3:] -= Cag.dot(algebra.skew(zetag).dot(algebra.der_Ceuler_by_v(tsstr.euler, Cga.T.dot(faero))))
                             #     Crr[3:6, -3:] += Cag.dot(algebra.skew(faero)).dot(algebra.der_Ceuler_by_v(tsstr.euler, Cga.T.dot(zetag)))
 
-                        if track_body:
-                            # NG 20/8/19 - is the Cag needed here? Verify
-                            Crr[:3, -3:] -= Cag.dot(algebra.der_Ceuler_by_v(tsstr.euler, Cga.T.dot(faero)))
-
-                            Crr[3:6, -3:] -= Cag.dot(algebra.skew(zetag).dot(algebra.der_Ceuler_by_v(tsstr.euler, Cga.T.dot(faero))))
-                            Crr[3:6, -3:] += Cag.dot(algebra.skew(faero)).dot(algebra.der_Ceuler_by_v(tsstr.euler, Cga.T.dot(zetag)))
-
                     else:
                         if not track_body:
                             # total force
