--- conflicted
+++ resolved
@@ -27,15 +27,10 @@
     solver_id = 'PickleData'
     solver_classification = 'post-processor'
 
-<<<<<<< HEAD
     settings_types = dict()
     settings_default = dict()
     settings_description = dict()
 
-    settings_types['folder'] = 'str'
-    settings_default['folder'] = './output'
-    settings_description['folder'] = 'Folder to output pickle file'
-    
     settings_types['stride'] = 'int'
     settings_default['stride'] = 1
     settings_description['stride'] = 'Number of steps between the execution calls when run online'
@@ -43,8 +38,6 @@
     settings_table = settings.SettingsTable()
     __doc__ += settings_table.generate(settings_types, settings_default, settings_description)
 
-=======
->>>>>>> cf3e1c71
     def __init__(self):
         import sharpy
 
