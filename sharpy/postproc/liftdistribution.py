--- conflicted
+++ resolved
@@ -55,14 +55,6 @@
 
     def lift_distribution(self):
         # add entry to dictionary for postproc
-<<<<<<< HEAD
-        # if self.data.structure.timestep_info[self.data.ts].in_global_AFoR:
-        #     tstep = self.data.structure.timestep_info[self.data.ts]
-        # else:
-        #     tstep = self.data.structure.timestep_info[self.data.ts].copy()
-        #     tstep.whole_structure_to_global_AFoR(self.data.structure)
-=======
->>>>>>> 68c69ac3
         tstep = self.data.structure.timestep_info[self.data.ts]
         tstep.postproc_cell['lift_distribution'] = init_matrix_structure(dimensions=tstep.dimensions,
                                                                            with_dim_dimension=False)
