--- conflicted
+++ resolved
@@ -6,17 +6,6 @@
 import sharpy.utils.settings as settings
 import sharpy.utils.algebra as algebra
 import sharpy.aero.utils.mapping as mapping
-<<<<<<< HEAD
-
-
-class ForcesContainer(object):
-    def __init__(self):
-        self.ts = 0
-        self.t = 0.0
-        self.forces = []
-        self.coords = []
-=======
->>>>>>> a53fe2d2
 
 
 @solver
@@ -187,24 +176,6 @@
             line = "{0:5s} | {1:10s} | {2:10s} | {3:10s} | {4:10s} | {5:10s} | {6:10s}".format(
                 'tstep', '  Cfx_g', '  Cfy_g', '  Cfz_g', '  Cmx_g', '  Cmy_g', '  Cmz_g')
             cout.cout_wrap(line, 1)
-<<<<<<< HEAD
-            for self.ts in range(self.ts_max):
-                fx = np.sum(self.data.aero.timestep_info[self.ts].inertial_steady_forces[:, 0], 0) + \
-                     np.sum(self.data.aero.timestep_info[self.ts].inertial_unsteady_forces[:, 0], 0)
-
-                fy = np.sum(self.data.aero.timestep_info[self.ts].inertial_steady_forces[:, 1], 0) + \
-                     np.sum(self.data.aero.timestep_info[self.ts].inertial_unsteady_forces[:, 1], 0)
-
-                fz = np.sum(self.data.aero.timestep_info[self.ts].inertial_steady_forces[:, 2], 0) + \
-                     np.sum(self.data.aero.timestep_info[self.ts].inertial_unsteady_forces[:, 2], 0)
-                mx, my, mz = self.data.aero.timestep_info[self.ts].total_inertial_forces[3:]
-                Cfx, Cfy, Cfz, Cmx, Cmy, Cmz = self.calculate_coefficients(fx, fy, fz, mx, my, mz)
-
-                line = "{0:5d} | {1: 8.3e} | {2: 8.3e} | {3: 8.3e} | {4: 8.3e} | {5: 8.3e} | {6: 8.3e}".format(
-                    self.ts, Cfx, Cfy, Cfz, Cmx, Cmy, Cmz)
-                cout.cout_wrap(line, 1)
-=======
->>>>>>> a53fe2d2
         else:
             line = "{0:5s} | {1:10s} | {2:10s} | {3:10s}| {4:10s} | {5:10s} | {6:10s}".format(
                 'tstep', '  fx_g', '  fy_g', '  fz_g',  '  mx_g', '  my_g', '  mz_g')
@@ -216,20 +187,6 @@
             fx, fy, fz = aero_tstep.total_steady_inertial_forces[:3] + aero_tstep.total_unsteady_inertial_forces[:3]
             mx, my, mz = aero_tstep.total_steady_inertial_forces[3:] + aero_tstep.total_unsteady_inertial_forces[3:]
 
-<<<<<<< HEAD
-                fz = np.sum(self.data.aero.timestep_info[self.ts].inertial_steady_forces[:, 2], 0) + \
-                     np.sum(self.data.aero.timestep_info[self.ts].inertial_unsteady_forces[:, 2], 0)
-                mx, my, mz = self.data.aero.timestep_info[self.ts].total_inertial_forces[3:]
-
-                line = "{0:5d} | {1: 8.3e} | {2: 8.3e} | {3: 8.3e}| {1: 8.3e} | {2: 8.3e} | {3: 8.3e}".format(
-                    self.ts, fx, fy, fz, mx, my, mz)
-                cout.cout_wrap(line, 1)
-
-    def file_output(self, filename):
-        # assemble forces matrix
-        # (1 timestep) + (3+3 inertial steady+unsteady) + (3+3 body steady+unsteady) + (3 inertial moments) + (3 body moments)
-        force_matrix = np.zeros((self.ts_max, 1 + 3 + 3 + 3 + 3 + 3 + 3))
-=======
             if self.settings['coefficients']:
                 Cfx, Cfy, Cfz, Cmx, Cmy, Cmz = self.calculate_coefficients(fx, fy, fz, mx, my, mz)
                 line = "{0:5d} | {1: 8.3e} | {2: 8.3e} | {3: 8.3e} | {4: 8.3e} | {5: 8.3e} | {6: 8.3e}".format(
@@ -245,7 +202,6 @@
         # (1 timestep) + (3+3 inertial steady+unsteady) + (3+3 body steady+unsteady)
         force_matrix = np.zeros((self.ts_max, 1 + 3 + 3 + 3 + 3 + 3 + 3))
         moment_matrix = np.zeros((self.ts_max, 1 + 3 + 3 + 3 + 3 + 3 + 3))
->>>>>>> a53fe2d2
         for self.ts in range(self.ts_max):
             aero_tstep = self.data.aero.timestep_info[self.ts]
             i = 0
@@ -272,11 +228,6 @@
             force_matrix[self.ts, i:i+3] = aero_tstep.total_unsteady_body_forces[:3]
             moment_matrix[self.ts, i:i+3] = aero_tstep.total_unsteady_body_forces[3:]
 
-
-            i += 3
-            force_matrix[self.ts, i:i+3] = self.data.aero.timestep_info[self.ts].total_inertial_forces[3:6]
-            i += 3
-            force_matrix[self.ts, i:i+3] = self.data.aero.timestep_info[self.ts].total_body_forces[3:6]
 
         header = ''
         header += 'tstep, '
@@ -290,8 +241,6 @@
         np.savetxt(self.folder + 'forces_' + filename,
                    force_matrix,
                    fmt='%i' + ', %10e'*18,
-<<<<<<< HEAD
-=======
                    delimiter=',',
                    header=header,
                    comments='#')
@@ -306,7 +255,6 @@
         np.savetxt(self.folder + 'moments_' + filename,
                    moment_matrix,
                    fmt='%i' + ', %10e'*18,
->>>>>>> a53fe2d2
                    delimiter=',',
                    header=header,
                    comments='#')