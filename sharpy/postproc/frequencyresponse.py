--- conflicted
+++ resolved
@@ -111,11 +111,7 @@
         try:
             scaling = self.data.linear.linear_system.uvlm.sys.ScalingFacts
             if self.settings['frequency_unit'] == 'k':
-<<<<<<< HEAD
                 self.w_to_k = scaling['length'] / scaling['speed']  # TODO: make explicit setting as well
-=======
-                self.w_to_k = scaling['length'] / scaling['speed']
->>>>>>> 173b7028
             else:
                 self.w_to_k = 1.
         except AttributeError:
@@ -254,16 +250,9 @@
 
         with open(self.folder + '/freqdata_readme.txt', 'w') as outfile:
             outfile.write('Frequency Response Data Output\n\n')
-<<<<<<< HEAD
-            outfile.write('Frequency range found in _wv.txt file in rad/s\n')
-            outfile.write('Response data from input m to output p in complex form. '
-                          'Each file Y_freq_<case_name>_m<input>_p<output>.dat is a <num_freq> x 2 file, where '
-                          'Column 1 corresponds to the real value and column 2 to the imaginary part.')
-=======
             outfile.write('Frequency data found in the relevant .h5 file\n')
             outfile.write('If the system has not been scaled, the units of frequency are rad/s\nThe frequency' \
                           'response is given in complex form.')
->>>>>>> 173b7028
 
         out_folder = self.folder
         if system_name is not None:
