import numpy as np
import time
import os
import sharpy.utils.solver_interface as solver_interface
import sharpy.utils.settings as settings_utils
import sharpy.utils.cout_utils as cout
import warnings
import sharpy.linear.src.libss as libss


@solver_interface.solver
class FrequencyResponse(solver_interface.BaseSolver):
    """
    Frequency Response Calculator.

    Computes the frequency response of a built linear system. The frequency will be calculated for the systems
    specified in the ``target_system`` list. The desired ``frequency_unit`` will be either ``w`` for radians/s or ``k``
    for reduced frequency (if the system is scaled). The ``frequency_bounds`` setting will set the lower and upper
    bounds of the response, while ``num_freqs`` will specify the number of evaluations. The option ``frequency_spacing``
    allows you to space the evaluations point following a ``log`` or ``linear`` spacing.

    Finally, the ``quick_plot`` option will plot some quick and dirty bode plots of the response. This requires
    access to ``matplotlib``.

    """
    solver_id = 'FrequencyResponse'
    solver_classification = 'post-processor'

    settings_types = dict()
    settings_default = dict()
    settings_description = dict()
    settings_options = dict()

    settings_types['folder'] = 'str'
    settings_default['folder'] = './output'
    settings_description['folder'] = 'Output folder.'

    # settings_types['print_info'] = 'bool'
    # settings_default['print_info'] = False
    # settings_description['print_info'] = 'Write output to screen.'

    settings_types['target_system'] = 'list(str)'
    settings_default['target_system'] = ['aeroelastic']
    settings_description['target_system'] = 'System or systems for which to find frequency response.'
    settings_options['target_system'] = ['aeroelastic', 'aerodynamic', 'structural']

    # >>>>>>>>>>>>>>>>>> MOVE TO ROM COMPARISON MODULE <<<<<<<<<<<<<<<<<<<<<<<<<<<<<<<<<<<<<<<<<<<<<<<<<<<<<<
    # settings_types['compute_fom'] = 'bool'
    # settings_default['compute_fom'] = False
    # settings_description['compute_fom'] = 'Compute frequency response of full order model (use caution if large).'

    # settings_types['load_fom'] = 'str'
    # settings_default['load_fom'] = ''
    # settings_description['load_fom'] = 'Folder to locate full order model frequency response data.'
    # >>>>>>>>>>>>>>>>>>>>>>>>>>>>>>>>>>>>>>>>>>>>>>>>>>>>>>>>>>>>>>>>>>>>>>>>>>>>>>>>>>>>>>>>>>>>>>>>>>>>>>>

    settings_types['frequency_unit'] = 'str'
    settings_default['frequency_unit'] = 'k'
    settings_description['frequency_unit'] = 'Units of frequency, ``w`` for rad/s, ``k`` reduced.'
    settings_options['frequency_unit'] = ['w', 'k']

    settings_types['frequency_bounds'] = 'list(float)'
    settings_default['frequency_bounds'] = [1e-3, 1]
    settings_description['frequency_bounds'] = 'Lower and upper frequency bounds in the corresponding unit.'

    settings_types['frequency_spacing'] = 'str'
    settings_default['frequency_spacing'] = 'linear'
    settings_description['frequency_spacing'] = 'Compute the frequency response in a ``linear`` or ``log`` grid.'
    settings_options['frequency_spacing'] = ['linear', 'log']

    settings_types['num_freqs'] = 'int'
    settings_default['num_freqs'] = 50
    settings_description['num_freqs'] = 'Number of frequencies to evaluate.'

    settings_types['quick_plot'] = 'bool'
    settings_default['quick_plot'] = False
    settings_description['quick_plot'] = 'Produce array of ``.png`` plots showing response. Requires matplotlib.'

    settings_table = settings_utils.SettingsTable()
    __doc__ += settings_table.generate(settings_types, settings_default, settings_description, settings_options)

    def __init__(self):

        self.settings = None
        self.data = None
        self.folder = None

        self.ss = None
        # self.ssrom = None

        self.w_to_k = 1
        self.wv = None

    def initialise(self, data, custom_settings=None):

        self.data = data
<<<<<<< HEAD
=======
        self.ss = data.linear.linear_system.uvlm.ss
>>>>>>> 05f74b3c

        if not custom_settings:
            self.settings = self.data.settings[self.solver_id]
        else:
            self.settings = custom_settings
        settings_utils.to_custom_types(self.settings, self.settings_types, self.settings_default, self.settings_options)

        try:
            scaling = self.data.linear.linear_system.uvlm.sys.ScalingFacts
            if self.settings['frequency_unit'] == 'k':
                self.w_to_k = scaling['length'] / scaling['speed']  # TODO: make explicit setting as well
            else:
                self.w_to_k = 1.
        except AttributeError:
            self.w_to_k = 1.

        lb = self.settings['frequency_bounds'][0] / self.w_to_k
        ub = self.settings['frequency_bounds'][1] / self.w_to_k

        nfreqs = self.settings['num_freqs'].value
<<<<<<< HEAD
        # self.wv = np.linspace(lb, ub, nfreqs)
        self.wv = np.logspace(np.log10(lb), np.log10(ub), nfreqs)
=======
        if self.settings['frequency_spacing'] == 'linear':
            self.wv = np.linspace(lb, ub, nfreqs)
        elif self.settings['frequency_spacing'] == 'log':
            self.wv = np.logspace(np.log10(lb), np.log10(ub), nfreqs)
        else:
            raise NotImplementedError('Unrecognised frequency spacing setting %s' % self.settings['frequency_spacing'])
>>>>>>> 05f74b3c

        if not os.path.exists(self.settings['folder']):
            os.makedirs(self.settings['folder'])
        self.folder = self.settings['folder'] + '/' + self.data.settings['SHARPy']['case'] + '/frequencyresponse/'
        if not os.path.exists(self.folder):
            os.makedirs(self.folder)

<<<<<<< HEAD
=======
        # if self.settings['print_info']:
        #     cout.cout_wrap.cout_talk()
        # else:
        #     cout.cout_wrap.cout_quiet()

>>>>>>> 05f74b3c
    def run(self, ss=None):
        """
        Get the frequency response of the linear state-space
        Returns:

        """
<<<<<<< HEAD
        if ss is None:
            self.ss = self.data.linear.ss
        #     try:
        #         rom_method = self.data.linear.linear_system.uvlm.settings['rom_method'][0]
        #         self.ss = self.data.linear.linear_system.uvlm.rom[rom_method].ss
        #         self.ssrom = self.data.linear.linear_system.uvlm.ss
        #     except IndexError:
        #         self.ss = self.data.linear.linear_system.uvlm.ss
        else:
            self.ss = ss

        Y_freq_rom = None
        Y_freq_fom = None
=======
>>>>>>> 05f74b3c

        if ss is None:
            ss_list = [self.find_target_system(system_name) for system_name in self.settings['target_system']]
        elif type(ss) is libss.ss:
            ss_list = [ss]
        elif type(ss) is list:
            ss_list = ss
        else:
            raise TypeError('ss input must be either a libss.ss instance or a list of libss.ss')

        for ith, system in enumerate(ss_list):
            cout.cout_wrap('Computing frequency response...')
            if ss is None:
                try:
                    out_folder = self.settings['target_system'][ith]
                except IndexError:
                    out_folder = None
            else:
                out_folder = None

            if out_folder is not None:
                os.makedirs(self.folder + '/' + out_folder, exist_ok=True)
                cout.cout_wrap('\tComputing frequency response for %s system' % out_folder, 1)

            t0fom = time.time()
            y_freq_fom = system.freqresp(self.wv)
            tfom = time.time() - t0fom

            self.save_freq_resp(self.wv, y_freq_fom, 'fom', subfolder=out_folder)

            cout.cout_wrap('\tComputed the frequency response in %f s' % tfom, 2)

            if self.settings['quick_plot'].value:
                self.quick_plot(y_freq_fom, subfolder=out_folder)

            # >>>>>>>>>>>>>>>> Move to a dedicated ROM metric module
            # Y_freq_rom = None
            # compute_fom = False

            # if self.settings['load_fom'] != '':
            #     if os.path.exists(self.settings['load_fom']):
            #         try:
            #             Y_freq_fom = self.load_frequency_data()
            #         except OSError:
            #             compute_fom = True
            #     else:
            #         compute_fom = True
            #
            # if (self.settings['compute_fom'].value and self.settings['load_fom'] == '') or compute_fom:
            #     if self.settings['print_info']:
            #         cout.cout_wrap('Computing frequency response...')
            #         cout.cout_wrap('Full order system:', 1)
            #     t0fom = time.time()
            #     Y_freq_fom = system.freqresp(self.wv)
            #     tfom = time.time() - t0fom
            #     self.save_freq_resp(self.wv, Y_freq_fom, 'fom')
            #     if self.settings['print_info']:
            #         cout.cout_wrap('\tComputed the frequency response of the full order system in %f s' % tfom, 2)
            #
            # if self.ssrom is not None:
            #     if self.settings['print_info']:
            #         cout.cout_wrap('Computing frequency response...')
            #         cout.cout_wrap('Reduced order system:', 1)
            #     t0rom = time.time()
            #     Y_freq_rom = self.ssrom.freqresp(self.wv)
            #     trom = time.time() - t0rom
            #     if self.settings['print_info']:
            #         cout.cout_wrap('\tComputed the frequency response of the reduced order system in %f s' % trom, 2)
            #     self.save_freq_resp(self.wv, Y_freq_rom, 'rom')
            #
            #     if Y_freq_fom is not None:
            #         frequency_error(Y_freq_fom, Y_freq_rom, self.wv)
            # <<<<<<<<<<<<<<<<<< Things to do with ROM comparison need to go elsewhere

        return self.data

    def find_target_system(self, target_system):

        if target_system == 'aeroelastic':
            ss = self.data.linear.ss

        elif target_system == 'structural':
            ss = self.data.linear.linear_system.beam.ss

        elif target_system == 'aerodynamic':
            ss = self.data.linear.linear_system.uvlm.ss  # this could be a ROM

        else:
            raise NameError('Unrecognised system')

        return ss

    def save_freq_resp(self, wv, Yfreq, filename, subfolder=None):

        with open(self.folder + '/freqdata_readme.txt', 'w') as outfile:
            outfile.write('Frequency Response Data Output\n\n')
            outfile.write('Frequency range found in _wv.txt file in rad/s\n')
            outfile.write('Response data from input m to output p in complex form. '
                          'Each file Y_freq_<case_name>_m<input>_p<output>.dat is a <num_freq> x 2 file, where '
                          'Column 1 corresponds to the real value and column 2 to the imaginary part.')

        out_folder = self.folder
        if subfolder is None:
            np.savetxt(self.folder + '/' + filename + '_wv.dat', wv)
        else:
            np.savetxt(self.folder + '/' + subfolder + '/' + filename + '_wv.dat', wv)
            out_folder += '/' + subfolder

        p, m, _ = Yfreq.shape

        for mj in range(m):
            for pj in range(p):
                freq_2_cols = Yfreq[pj, mj, :].view(float).reshape(-1, 2)
                np.savetxt(out_folder + '/' + 'Y_freq_' + filename + '_m%02d_p%02d.dat' % (mj, pj),
                           freq_2_cols)

    def quick_plot(self, Y_freq_fom=None, subfolder=None):
        p, m, _ = Y_freq_fom.shape
        try:
            cout.cout_wrap('\tCreating Quick plots of the frequency response', 1)

            out_folder = self.folder
            if subfolder:
                out_folder += '/' + subfolder

            import matplotlib.pyplot as plt
            for mj in range(m):
                for pj in range(p):
                    fig1, ax1 = plt.subplots(nrows=2)
                    fig_title = 'in%02g_out%02g' % (mj, pj)
                    ax1[0].set_title(fig_title)
                    if Y_freq_fom is not None:
                        ax1[0].plot(self.wv * self.w_to_k, 20 * np.log10(np.abs(Y_freq_fom[pj, mj, :])), color='C0')
                        ax1[1].plot(self.wv * self.w_to_k, np.angle(Y_freq_fom[pj, mj, :]), '-', color='C0')
                    if self.settings['frequency_unit'] == 'k':
                        ax1[1].set_xlabel('Reduced Frequency, k [-]')
                    else:
                        ax1[1].set_xlabel(r'Frequency, $\omega$ [rad/s]')

                    ax1[0].set_ylabel('Amplitude [dB]')
                    ax1[1].set_ylabel('Phase [rad]')
                    fig1.savefig(out_folder + '/' + fig_title + '.png')
                    plt.close()

            cout.cout_wrap('\tPlots saved to %s' % out_folder, 1)
        except ModuleNotFoundError:
            warnings.warn('Matplotlib not found - skipping plot')

    # >>>>>> Needs to go with ROM >>>>>>>>>>>>>>>>>>>>>>>>>>>>>>>>>>>>>>>>>>>>>>
    # def load_frequency_data(self):
    #     # TODO: need to change so that it doesn't require self.ss
    #     if self.settings['print_info']:
    #         cout.cout_wrap('Loading frequency response from:')
    #         cout.cout_wrap('\t%s' % self.settings['load_fom'], 1)
    #     Y_freq_fom = np.zeros((self.ss.outputs, self.ss.inputs, len(self.wv)), dtype=complex)
    #     for m in range(self.ss.inputs):
    #         for p in range(self.ss.outputs):
    #             y_load = np.loadtxt(self.settings['load_fom'] +
    #                                 '/Y_freq_fom_m%02g_p%02g.dat' %(m,p)).view(complex)
    #             y_load.shape = (y_load.shape[0], )
    #             Y_freq_fom[p, m, :] = y_load
    #
    #     return Y_freq_fom
    # <<<<<<<<<<<<<<<<<<<<<<<<<<<<<<<<<<<<<<<<<<<<<<<<<<<<<<<<<<<<<<<<<<<<<<<<<
<|MERGE_RESOLUTION|>--- conflicted
+++ resolved
@@ -94,10 +94,7 @@
     def initialise(self, data, custom_settings=None):
 
         self.data = data
-<<<<<<< HEAD
-=======
         self.ss = data.linear.linear_system.uvlm.ss
->>>>>>> 05f74b3c
 
         if not custom_settings:
             self.settings = self.data.settings[self.solver_id]
@@ -118,17 +115,12 @@
         ub = self.settings['frequency_bounds'][1] / self.w_to_k
 
         nfreqs = self.settings['num_freqs'].value
-<<<<<<< HEAD
-        # self.wv = np.linspace(lb, ub, nfreqs)
-        self.wv = np.logspace(np.log10(lb), np.log10(ub), nfreqs)
-=======
         if self.settings['frequency_spacing'] == 'linear':
             self.wv = np.linspace(lb, ub, nfreqs)
         elif self.settings['frequency_spacing'] == 'log':
             self.wv = np.logspace(np.log10(lb), np.log10(ub), nfreqs)
         else:
             raise NotImplementedError('Unrecognised frequency spacing setting %s' % self.settings['frequency_spacing'])
->>>>>>> 05f74b3c
 
         if not os.path.exists(self.settings['folder']):
             os.makedirs(self.settings['folder'])
@@ -136,36 +128,17 @@
         if not os.path.exists(self.folder):
             os.makedirs(self.folder)
 
-<<<<<<< HEAD
-=======
         # if self.settings['print_info']:
         #     cout.cout_wrap.cout_talk()
         # else:
         #     cout.cout_wrap.cout_quiet()
 
->>>>>>> 05f74b3c
     def run(self, ss=None):
         """
         Get the frequency response of the linear state-space
         Returns:
 
         """
-<<<<<<< HEAD
-        if ss is None:
-            self.ss = self.data.linear.ss
-        #     try:
-        #         rom_method = self.data.linear.linear_system.uvlm.settings['rom_method'][0]
-        #         self.ss = self.data.linear.linear_system.uvlm.rom[rom_method].ss
-        #         self.ssrom = self.data.linear.linear_system.uvlm.ss
-        #     except IndexError:
-        #         self.ss = self.data.linear.linear_system.uvlm.ss
-        else:
-            self.ss = ss
-
-        Y_freq_rom = None
-        Y_freq_fom = None
-=======
->>>>>>> 05f74b3c
 
         if ss is None:
             ss_list = [self.find_target_system(system_name) for system_name in self.settings['target_system']]
