import os
import warnings as warn
import numpy as np
import scipy.linalg as sclalg
import sharpy.utils.settings as settings
from sharpy.utils.solver_interface import solver, BaseSolver, initialise_solver
import sharpy.utils.cout_utils as cout
import sharpy.utils.algebra as algebra
import sharpy.solvers.lindynamicsim as lindynamicsim
import sharpy.structure.utils.modalutils as modalutils
import sharpy.utils.frequencyutils as frequencyutils
import sharpy.linear.src.libss as libss
import h5py


@solver
class AsymptoticStability(BaseSolver):
    """
    Calculates the asymptotic stability properties of the linearised system by computing
    the corresponding eigenvalues and eigenvectors.

    The stability of the systems specified in ``target_systems`` is performed. If the system has been previously
    scaled, a ``reference_velocity`` should be provided to compute the stability at such point.

    The eigenvalues can be truncated, keeping a minimum ``num_evals`` (sorted by decreasing real part) or by limiting
    the higher frequency modes through ``frequency_cutoff``.

    Results can be saved to file using ``export_eigenvalues``. The setting ``display_root_locus`` shows a simple
    Argand diagram where the continuous time eigenvalues are displayed.
    """
    solver_id = 'AsymptoticStability'
    solver_classification = 'post-processor'

    settings_types = dict()
    settings_default = dict()
    settings_description = dict()
    settings_options = dict()

    settings_types['folder'] = 'str'
    settings_default['folder'] = './output'
    settings_description['folder'] = 'Output folder'

    settings_types['print_info'] = 'bool'
    settings_default['print_info'] = False
    settings_description['print_info'] = 'Print information and table of eigenvalues'

    settings_types['reference_velocity'] = 'float'
    settings_default['reference_velocity'] = 1.
    settings_description['reference_velocity'] = 'Reference velocity at which to compute eigenvalues for scaled systems'

    settings_types['frequency_cutoff'] = 'float'
    settings_default['frequency_cutoff'] = 0
    settings_description['frequency_cutoff'] = 'Truncate higher frequency modes. If zero none are truncated'

    settings_types['export_eigenvalues'] = 'bool'
    settings_default['export_eigenvalues'] = False
    settings_description['export_eigenvalues'] = 'Save eigenvalues and eigenvectors to file. '

    settings_types['display_root_locus'] = 'bool'
    settings_default['display_root_locus'] = False
    settings_description['display_root_locus'] = 'Show plot with eigenvalues on Argand diagram'

    settings_types['velocity_analysis'] = 'list(float)'
    settings_default['velocity_analysis'] = []
    settings_description['velocity_analysis'] = 'List containing min, max and number ' \
                                                'of velocities to analyse the system'

    settings_types['target_system'] = 'list(str)'
    settings_default['target_system'] = ['aeroelastic']
    settings_description['target_system'] = 'System or systems for which to find frequency response.'
    settings_options['target_system'] = ['aeroelastic', 'aerodynamic', 'structural']

    settings_types['num_evals'] = 'int'
    settings_default['num_evals'] = 200
    settings_description['num_evals'] = 'Number of eigenvalues to retain.'

    # >>>>>>>>> Not currently supported
    # settings_types['modes_to_plot'] = 'list(int)'
    # settings_default['modes_to_plot'] = []
    # settings_description['modes_to_plot'] = 'List of mode numbers to simulate and plot'
    #
    # settings_types['postprocessors'] = 'list(str)'
    # settings_default['postprocessors'] = list()
    # settings_description['postprocessors'] = 'To be used with ``modes_to_plot``. Under development.'
    #
    # settings_types['postprocessors_settings'] = 'dict'
    # settings_default['postprocessors_settings'] = dict()
    # settings_description['postprocessors_settings'] = 'To be used with ``modes_to_plot``. Under development.'
    # <<<<<<<<<<<

    settings_table = settings.SettingsTable()
    __doc__ += settings_table.generate(settings_types, settings_default, settings_description,
                                       settings_options=settings_options)

    def __init__(self):
        self.settings = None
        self.data = None
        self.folder = None
        self.print_info = False

        self.eigenvalues = None
        self.eigenvectors = None
        self.frequency_cutoff = np.inf
        self.eigenvalue_table = None
        self.num_evals = None

        self.postprocessors = dict()
        self.with_postprocessors = False
        self.caller = None

    def initialise(self, data, custom_settings=None, caller=None):
        self.data = data

        if custom_settings is None:
            self.settings = data.settings[self.solver_id]
        else:
            self.settings = custom_settings

        settings.to_custom_types(self.settings, self.settings_types, self.settings_default,
                                 options=self.settings_options,
                                 no_ctype=True)

        self.num_evals = self.settings['num_evals']

        stability_folder_path = self.settings['folder'] + '/' + self.data.settings['SHARPy']['case'] + '/stability'
        if not os.path.exists(stability_folder_path):
            os.makedirs(stability_folder_path)
        self.folder = stability_folder_path

        if not os.path.exists(stability_folder_path):
            os.makedirs(stability_folder_path)

<<<<<<< HEAD
=======
        if self.settings['print_info']:
            cout.cout_wrap('Dynamical System Eigenvalues')
            eigenvalue_description_file = stability_folder_path + '/eigenvaluetable.txt'
            self.eigenvalue_table = modalutils.EigenvalueTable(filename=eigenvalue_description_file)

        # Output dict
        self.data.linear.stability = dict()

        self.caller = caller

    def run(self, online=False):
        """
        Computes the eigenvalues and eigenvectors

        Returns:
            eigenvalues (np.ndarray): Eigenvalues sorted and frequency truncated
            eigenvectors (np.ndarray): Corresponding mode shapes

        """
>>>>>>> fdc09081
        try:
            self.frequency_cutoff = self.settings['frequency_cutoff']
        except AttributeError:
            self.frequency_cutoff = float(self.settings['frequency_cutoff'])

        if self.frequency_cutoff == 0:
            self.frequency_cutoff = np.inf

        if self.settings['print_info']:
            self.print_info = True
        else:
            self.print_info = False

    def run(self, ss=None):
        """
        Computes the eigenvalues and eigenvectors

        """

        if ss is None:
            if self.settings['reference_velocity'] != 1. and self.data.linear.linear_system.uvlm.scaled:
                ss_list = [self.data.linear.linear_system.update(self.settings['reference_velocity'])]
                not_scaled = False
            else:
                ss_list = [frequencyutils.find_target_system(self.data, system_name) for system_name in
                           self.settings['target_system']]
                not_scaled = True
            system_name_list = self.settings['target_system']
        else:
            not_scaled = True  # If the state space is an external input (i.e. not part of PreSHARPy), assume it is
            # not scaled
            if type(ss) is libss.ss:
                ss_list = [ss]
                system_name_list = ['']
            elif type(ss) is list:
                ss_list = ss
                system_name_list = ['system{:g}'.format(sys_number) for sys_number in len(ss_list)]
            else:
                raise TypeError('ss input must be either a libss.ss instance or a list of libss.ss')

        for ith, system in enumerate(ss_list):
            if ss is not None:
                system_name = ''
            else:
                system_name = self.settings['target_system'][ith]

            if self.print_info:
                cout.cout_wrap('Calculating %s eigenvalues using direct method' % system_name)

            eigenvalues, eigenvectors = sclalg.eig(system.A)

            # Convert DT eigenvalues into CT
            if system.dt:
                eigenvalues = self.convert_to_continuoustime(system.dt, eigenvalues, not_scaled)

            num_evals = min(self.num_evals, len(eigenvalues))

            eigenvalues, eigenvectors = self.sort_eigenvalues(eigenvalues, eigenvectors, self.frequency_cutoff)

            if self.settings['export_eigenvalues']:
                self.export_eigenvalues(num_evals, eigenvalues, eigenvectors, filename=system_name)

            if self.settings['print_info']:
                cout.cout_wrap('Dynamical System Eigenvalues')
                if system_name != '':
                    eig_table_filename = system_name + '_'
                else:
                    eig_table_filename = ''
                eigenvalue_description_file = self.folder + '/{:s}eigenvaluetable.txt'.format(eig_table_filename)
                eigenvalue_table = modalutils.EigenvalueTable(filename=eigenvalue_description_file)
                eigenvalue_table.print_header(eigenvalue_table.headers)
                eigenvalue_table.print_evals(eigenvalues[:self.num_evals])
                eigenvalue_table.close_file()

            if self.settings['display_root_locus']:
                self.display_root_locus(eigenvalues)

            # Under development
            # if len(self.settings['modes_to_plot']) != 0:
            #     warn.warn('Plotting modes is under development')
            #     self.plot_modes()

            if len(self.settings['velocity_analysis']) == 3 and system_name == 'aeroelastic':
                assert self.data.linear.linear_system.uvlm.scaled, \
                    'The UVLM system is unscaled, unable to rescale the structural equations only. Rerun with a ' \
                    'normalised UVLM system.'
                self.velocity_analysis()

        return self.data

    def convert_to_continuoustime(self, dt, discrete_time_eigenvalues, not_scaled=False):
        r"""
        Convert eigenvalues to discrete time. The ``not_scaled`` argument can be used to bypass the search from
        within SHARPy of scaling factors. For instance, when the state-space of choice is not part of a standard
        SHARPy case but rather an interpolated ROM etc.

        The eigenvalues are converted to continuous time using

        .. math:: \lambda_{ct} = \frac{\log (\lambda_{dt})}{\Delta t}

        If the system is scaled, the dimensional time step is retrieved as

        .. math:: \Delta t_{dim} = \bar{\Delta t} \frac{l_{ref}}{U_{\infty, actual}}

        where :math:`l_{ref}` is the reference length and :math:`U_{\infty, actual}` is the free stream velocity at
        which to calculate the eigenvalues.

        Args:
            dt (float): Discrete time increment.
            discrete_time_eigenvalues (np.ndarray): Array of discrete time eigenvalues.
            not_scaled (bool): Treat the system as not scaled. No Scaling Factors will be searched in SHARPy.
        """
        if not_scaled:
            dt = dt
        else:
            try:
                ScalingFacts = self.data.linear.linear_system.uvlm.sys.ScalingFacts
                if ScalingFacts['length'] != 1.0 and ScalingFacts['time'] != 1.0:
                    dt *= ScalingFacts['length'] / self.settings['reference_velocity']
                else:
                    dt = dt
            except AttributeError:
                dt = dt

        return np.log(discrete_time_eigenvalues) / dt

    def export_eigenvalues(self, num_evals, eigenvalues, eigenvectors, filename=None):
        """
        Saves a ``num_evals`` number of eigenvalues and eigenvectors to file.

        The files are saved in the output directory and include:

            * ``eigenvalues.dat``: Array of eigenvalues of shape ``(num_evals, 2)`` where the first column corresponds
              to the real part and the second column to the imaginary part.

            * ``stability.h5``: An ``.h5`` file containing the desired number of eigenvalues and eigenvectors of the
              chosen systems.

        The units of the eigenvalues are ``rad/s``.

        Args:
            num_evals (int): Number of eigenvalues to save.
            eigenvalues (np.ndarray): Eigenvalue array.
            eigenvectors (np.ndarray): Matrix of eigenvectors.
            filename (str (optional)): Optional prefix of the output filenames.

        See Also:
            Loading and saving complex arrays:
            https://stackoverflow.com/questions/6494102/how-to-save-and-load-an-array-of-complex-numbers-using-numpy-savetxt/6522396
        """

        stability_folder_path = self.folder

        if filename is not None or filename != '':
            filename += '_'

        num_evals = min(num_evals, eigenvalues.shape[0])

        np.savetxt(stability_folder_path + '/{:s}eigenvalues.dat'.format(filename),
                   eigenvalues[:num_evals].view(float).reshape(-1, 2))

        with h5py.File(stability_folder_path + '/{:s}stability.h5'.format(filename), 'w') as f:
            f.create_dataset('eigenvalues', data=eigenvalues[:num_evals], dtype=complex)
            f.create_dataset('eigenvectors', data=eigenvectors[:, :num_evals], dtype=complex)
            f.create_dataset('num_eigenvalues', data=num_evals, dtype=int)

    def velocity_analysis(self):
        """
        Velocity analysis for scaled systems.

        Runs the stability analysis for different velocities for aeroelastic systems that have been previously scaled.

        For every velocity, the linear system is updated. This involves updating the structural matrices and the
        coupling matrix. The eigenvalues saved are in continuous time.

        It saves the results to a ``.dat`` file where the first column corresponds to the free stream velocity and the
        second and third columns to the real and imaginary parts of the eigenvalues.
        """

        ulb, uub, num_u = self.settings['velocity_analysis']

        if self.settings['print_info']:
            cout.cout_wrap('Velocity Asymptotic Stability Analysis', 1)
            cout.cout_wrap('Initial velocity: {:02f} m/s'.format(ulb), 1)
            cout.cout_wrap('Final velocity: {:02f} m/s'.format(uub), 1)
            cout.cout_wrap('Number of evaluations: {:g}'.format(num_u), 1)

        u_inf_vec = np.linspace(ulb, uub, int(num_u))

        real_part_plot = []
        imag_part_plot = []
        uinf_part_plot = []

        for i in range(len(u_inf_vec)):
            ss_aeroelastic = self.data.linear.linear_system.update(u_inf_vec[i])

            eigs, eigenvectors = sclalg.eig(ss_aeroelastic.A)

            eigs, eigenvectors = self.sort_eigenvalues(eigs, eigenvectors)

            # Obtain dimensional time
            dt_dimensional = self.data.linear.linear_system.uvlm.sys.ScalingFacts['length'] / u_inf_vec[i] \
                             * ss_aeroelastic.dt

            eigs_cont = np.log(eigs) / dt_dimensional
            Nunst = np.sum(eigs_cont.real > 0)
            fn = np.abs(eigs_cont)

            if self.settings['print_info']:
                cout.cout_wrap('LTI\tu: %.2f m/2\tmax. CT eig. real: %.6f\t' \
                               % (u_inf_vec[i], np.max(eigs_cont.real)))
                cout.cout_wrap('\tN unstab.: %.3d' % (Nunst,))
                cout.cout_wrap(
                    '\tUnstable aeroelastic natural frequency CT(rad/s):' + Nunst * '\t%.2f' % tuple(fn[:Nunst]))

            # Store eigenvalues for plot
            real_part_plot.append(eigs_cont.real)
            imag_part_plot.append(eigs_cont.imag)
            uinf_part_plot.append(np.ones_like(eigs_cont.real) * u_inf_vec[i])

        real_part_plot = np.hstack(real_part_plot)
        imag_part_plot = np.hstack(imag_part_plot)
        uinf_part_plot = np.hstack(uinf_part_plot)

        velocity_file_name = self.folder + '/velocity_analysis_min{:04g}_max{:04g}_nvel{:04g}.dat'.format(
            ulb * 10,
            uub * 10,
            num_u)

        np.savetxt(velocity_file_name,
                   np.concatenate((uinf_part_plot, real_part_plot, imag_part_plot)).reshape((-1, 3), order='F'))

        if self.settings['print_info']:
            cout.cout_wrap('\t\tSuccessfully saved velocity analysis to {:s}'.format(velocity_file_name), 2)

    @staticmethod
    def display_root_locus(eigenvalues):
        """
        Displays root locus diagrams.

        Returns the ``fig`` and ``ax`` handles for further editing.

        Returns:
            fig:
            ax:
        """

        try:
            import matplotlib.pyplot as plt
        except ModuleNotFoundError:
            cout.cout_wrap('Could not plot in asymptoticstability beacuse there is no Matplotlib', 4)
            return
        fig, ax = plt.subplots()

        ax.scatter(np.real(eigenvalues), np.imag(eigenvalues),
                   s=6,
                   color='k',
                   marker='s')
        ax.set_xlabel(r'Real, $\mathbb{R}(\lambda_i)$ [rad/s]')
        ax.set_ylabel(r'Imag, $\mathbb{I}(\lambda_i)$ [rad/s]')
        ax.grid(True)
        fig.show()

        return fig, ax

    def plot_modes(self):
        """
        Warnings:
            Under development

        Plot the aeroelastic mode shapes for the first ``n_modes_to_plot``

        """
        # >>>>>> Feature under development
        raise NotImplementedError('This feature is under development')
        # <<<<<<<
        try:
            import matplotlib.pyplot as plt
        except ModuleNotFoundError:
            cout.cout_wrap('Could not plot in asymptoticstability beacuse there is no Matplotlib', 4)
            return
        mode_shape_list = self.settings['modes_to_plot']
        for mode in mode_shape_list:
            # Scale mode
            aero_states = self.data.linear.linear_system.uvlm.ss.states
            displacement_states = self.data.linear.linear_system.beam.ss.states // 2
            amplitude_factor = modalutils.scale_mode(self.data,
                                                     self.eigenvectors[
                                                     aero_states:aero_states + displacement_states - 9,
                                                     mode], rot_max_deg=10, perc_max=0.1)

            fact_rbm = self.scale_rigid_body_mode(self.eigenvectors[:, mode], self.eigenvalues[mode].imag) * 100
            print(fact_rbm)

            t, x = self.mode_time_domain(amplitude_factor, fact_rbm, mode)

            # Initialise postprocessors - new folder for each mode
            # initialise postprocessors
            route = self.settings['folder'] + '/stability/mode_%06d/' % mode
            postprocessors = dict()
            postprocessor_list = ['AerogridPlot', 'BeamPlot']
            postprocessors_settings = dict()
            postprocessors_settings['AerogridPlot'] = {'folder': route,
                                                       'include_rbm': 'on',
                                                       'include_applied_forces': 'on',
                                                       'minus_m_star': 0,
                                                       'u_inf': 1
                                                       }
            postprocessors_settings['BeamPlot'] = {'folder': route + '/',
                                                   'include_rbm': 'on',
                                                   'include_applied_forces': 'on'}

            for postproc in postprocessor_list:
                postprocessors[postproc] = initialise_solver(postproc)
                postprocessors[postproc].initialise(
                    self.data, postprocessors_settings[postproc])

            # Plot reference
            for postproc in postprocessor_list:
                self.data = postprocessors[postproc].run(online=True)
            for n in range(t.shape[1]):
                aero_tstep, struct_tstep = lindynamicsim.state_to_timestep(self.data, x[:, n])
                self.data.aero.timestep_info.append(aero_tstep)
                self.data.structure.timestep_info.append(struct_tstep)

                for postproc in postprocessor_list:
                    self.data = postprocessors[postproc].run(online=True)

            # Delete 'modal' timesteps ready for next mode
            del self.data.structure.timestep_info[1:]
            del self.data.aero.timestep_info[1:]

    def mode_time_domain(self, fact, fact_rbm, mode_num, cycles=2):
        """
        Returns a single, scaled mode shape in time domain.

        Args:
            fact: Structural deformation scaling
            fact_rbm: Rigid body motion scaling
            mode_num: Number of mode to plot
            cycles: Number of periods/cycles to plot

        Returns:
            tuple: Time domain array and scaled eigenvector in time.
        """

        # Time domain representation of the mode
        eigenvalue = self.eigenvalues[mode_num]
        natural_freq = np.abs(eigenvalue)
        damping = eigenvalue.real / natural_freq
        period = 2 * np.pi / natural_freq
        dt = period / 100
        t_dom = np.linspace(0, 2 * period, int(np.ceil(2 * cycles * period / dt)))
        t_dom.shape = (1, len(t_dom))
        eigenvector = self.eigenvectors[:, mode_num]
        eigenvector.shape = (len(eigenvector), 1)

        # eigenvector[-10:] *= fact_rbm
        # eigenvector[-self.data.linear.linear_system.beam.ss.states // 2 - 10: -self.data.linear.linear_system.beam.ss.states] *= fact_rbm

        # State simulation
        # x_sim = np.real(fact_rbm * eigenvector.dot(np.exp(1j*eigenvalue*t_dom)))
        x_sim = fact_rbm * eigenvector.real.dot(np.cos(natural_freq * t_dom) * np.exp(damping * t_dom))

        return t_dom, x_sim

    def reconstruct_mode(self, eig):
        uvlm = self.data.linear.linear_system.uvlm
        # beam = self.data.linear.lsys[sys_id].lsys['LinearBeam']

        # for eig in range(10):
        x_aero = self.eigenvectors[:uvlm.ss.states, eig]
        forces, gamma, gamma_dot, gamma_star = uvlm.unpack_ss_vector(self.data, x_aero, self.data.linear.tsaero0)

        x_struct = self.eigenvectors[uvlm.ss.states:, eig]
        return gamma, gamma_dot, gamma_star, x_struct

    @staticmethod
    def sort_eigenvalues(eigenvalues, eigenvectors, frequency_cutoff=0):
        """
        Sort continuous-time eigenvalues by order of magnitude.

        The conjugate of complex eigenvalues is removed, then if specified, high frequency modes are truncated.
        Finally, the eigenvalues are sorted by largest to smallest real part.

        Args:
            eigenvalues (np.ndarray): Continuous-time eigenvalues
            eigenvectors (np.ndarray): Corresponding right eigenvectors
            frequency_cutoff (float): Cutoff frequency for truncation ``[rad/s]``

        Returns:

        """

        if frequency_cutoff == 0:
            frequency_cutoff = np.inf

        # Remove poles in the negative imaginary plane (Im(\lambda)<0)
        criteria_a = np.abs(np.imag(eigenvalues)) <= frequency_cutoff
        # criteria_b = np.imag(eigenvalues) > -1e-2
        eigenvalues_truncated = eigenvalues[criteria_a].copy()
        eigenvectors_truncated = eigenvectors[:, criteria_a].copy()

        order = np.argsort(eigenvalues_truncated.real)[::-1]

        return eigenvalues_truncated[order], eigenvectors_truncated[:, order]

    @staticmethod
    def scale_rigid_body_mode(eigenvector, freq_d):
        rigid_body_mode = eigenvector[-10:]

        max_angle = 10 * np.pi / 180

        v = rigid_body_mode[0:3].real
        omega = rigid_body_mode[3:6].real
        dquat = rigid_body_mode[-4:]
        euler = algebra.quat2euler(dquat)
        max_euler = np.max(np.abs(euler))

        if max_euler >= max_angle:
            fact = max_euler / max_angle
        else:
            fact = 1

        if np.abs(freq_d) < 1e-3:
            fact = 1 / np.max(np.abs(v))
        else:
            max_omega = max_angle * freq_d
            fact = np.max(np.abs(omega)) / max_omega

        return fact<|MERGE_RESOLUTION|>--- conflicted
+++ resolved
@@ -130,28 +130,8 @@
         if not os.path.exists(stability_folder_path):
             os.makedirs(stability_folder_path)
 
-<<<<<<< HEAD
-=======
-        if self.settings['print_info']:
-            cout.cout_wrap('Dynamical System Eigenvalues')
-            eigenvalue_description_file = stability_folder_path + '/eigenvaluetable.txt'
-            self.eigenvalue_table = modalutils.EigenvalueTable(filename=eigenvalue_description_file)
-
-        # Output dict
-        self.data.linear.stability = dict()
-
         self.caller = caller
 
-    def run(self, online=False):
-        """
-        Computes the eigenvalues and eigenvectors
-
-        Returns:
-            eigenvalues (np.ndarray): Eigenvalues sorted and frequency truncated
-            eigenvectors (np.ndarray): Corresponding mode shapes
-
-        """
->>>>>>> fdc09081
         try:
             self.frequency_cutoff = self.settings['frequency_cutoff']
         except AttributeError:
