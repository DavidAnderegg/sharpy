import os

import numpy as np
from tvtk.api import tvtk, write_data

import sharpy.utils.cout_utils as cout
from sharpy.utils.solver_interface import solver, BaseSolver
import sharpy.utils.settings as settings
import sharpy.utils.algebra as algebra
import sharpy.structure.utils.xbeamlib as xbeamlib
<<<<<<< HEAD
#from IPython import embed

=======
>>>>>>> 7bddbb0e

@solver
class WriteVariablesTime(BaseSolver):
    solver_id = 'WriteVariablesTime'

    def __init__(self):
        self.settings_types = dict()
        self.settings_default = dict()

        self.settings_types['delimiter'] = 'str'
        self.settings_default['delimiter'] = ' '

        self.settings_types['structure_variables'] = 'list(str)'
        self.settings_default['structure_variables'] = ''

        self.settings_types['structure_nodes'] = 'list(int)'
        self.settings_default['structure_nodes'] = np.array([-1])

        self.settings_types['aero_panels_variables'] = 'list(str)'
        self.settings_default['aero_panels_variables'] = ''

        self.settings_types['aero_panels_isurf'] = 'list(int)'
        self.settings_default['aero_panels_isurf'] = np.array([0])
        self.settings_types['aero_panels_im'] = 'list(int)'
        self.settings_default['aero_panels_im'] = np.array([0])
        self.settings_types['aero_panels_in'] = 'list(int)'
        self.settings_default['aero_panels_in'] = np.array([0])

        self.settings_types['aero_nodes_variables'] = 'list(str)'
        self.settings_default['aero_nodes_variables'] = ''

        self.settings_types['aero_nodes_isurf'] = 'list(int)'
        self.settings_default['aero_nodes_isurf'] = np.array([0])
        self.settings_types['aero_nodes_im'] = 'list(int)'
        self.settings_default['aero_nodes_im'] = np.array([0])
        self.settings_types['aero_nodes_in'] = 'list(int)'
        self.settings_default['aero_nodes_in'] = np.array([0])

        self.settings = None
        self.data = None
        self.dir = 'output/'

    def initialise(self, data, custom_settings=None):
        self.data = data
        if custom_settings is None:
            self.settings = data.settings[self.solver_id]
        else:
            self.settings = custom_settings
        settings.to_custom_types(self.settings, self.settings_types, self.settings_default)

        self.dir =   self.data.case_route + 'output/' + self.data.case_name + '/' + 'WriteVariablesTime/'
        if not os.path.isdir(self.dir):
            os.makedirs(self.dir)

        # Check inputs
        if not ((len(self.settings['aero_panels_isurf']) == len(self.settings['aero_panels_im'])) and (len(self.settings['aero_panels_isurf']) == len(self.settings['aero_panels_in']))):
            print("ERROR: aero_panels should be defined as [i_surf,i_m,i_n]")
        if not ((len(self.settings['aero_nodes_isurf']) == len(self.settings['aero_nodes_im'])) and (len(self.settings['aero_nodes_isurf']) == len(self.settings['aero_nodes_in']))):
            print("ERROR: aero_nodes should be defined as [i_surf,i_m,i_n]")

    def run(self, online=False):

    # settings['WriteVariablesTime'] = {'delimiter': ' ',
    #                                   'FoR_varibles': ['GFoR_pos', 'GFoR_vel', 'GFoR_acc'],
    #                                   'FoR_number': [0,1],
    #                                   'structure_variables': ['AFoR_steady_forces', 'AFoR_unsteady_forces','AFoR_position'],
    #                                   'structure_nodes': [0,-1],
    #                                   'aero_panels_variables': ['gamma', 'norm_gamma', 'norm_gamma_star'],
    #                                   'aero_panels_isurf': [0,1,2],
    #                                   'aero_panels_im': [1,1,1],
    #                                   'aero_panels_in': [-2,-2,-2],
    #                                   'aero_nodes_variables': ['GFoR_steady_force', 'GFoR_unsteady_force'],
    #                                   'aero_nodes_isurf': [0,1,2],
    #                                   'aero_nodes_im': [1,1,1],
    #                                   'aero_nodes_in': [-2,-2,-2]}

        # FoR variables
        if 'FoR_number' in self.settings:
            pass
        else:
            self.settings['FoR_number'] = np.array([0], dtype=int)

        for ivariable in range(len(self.settings['FoR_variables'])):
            for ifor in range(len(self.settings['FoR_number'])):
                filename = self.dir + "FoR_" + self.settings['FoR_number'][ifor] + "_" + self.settings['FoR_variables'][ivariable] + ".dat"
                fid = open(filename,"a")

                if (self.settings['FoR_variables'][ivariable] == 'GFoR_pos'):
                    self.write_nparray_to_file(fid, self.data.ts, self.data.structure.timestep_info[-1].mb_FoR_pos[ifor,:], self.settings['delimiter'])
                elif (self.settings['FoR_variables'][ivariable] == 'GFoR_vel'):
                    self.write_nparray_to_file(fid, self.data.ts, self.data.structure.timestep_info[-1].mb_FoR_vel[ifor,:], self.settings['delimiter'])
                elif (self.settings['FoR_variables'][ivariable] == 'GFoR_acc'):
                    self.write_nparray_to_file(fid, self.data.ts, self.data.structure.timestep_info[-1].mb_FoR_acc[ifor,:], self.settings['delimiter'])
                elif (self.settings['FoR_variables'][ivariable] == 'GFoR_quat'):
                    self.write_nparray_to_file(fid, self.data.ts, self.data.structure.timestep_info[-1].mb_quat[ifor,:], self.settings['delimiter'])
                elif (self.settings['FoR_variables'][ivariable] == 'AFoR_pos'):
                    self.write_nparray_to_file(fid, self.data.ts, self.data.structure.timestep_info[-1].for_pos, self.settings['delimiter'])
                elif (self.settings['FoR_variables'][ivariable] == 'AFoR_vel'):
                    self.write_nparray_to_file(fid, self.data.ts, self.data.structure.timestep_info[-1].for_vel, self.settings['delimiter'])
                elif (self.settings['FoR_variables'][ivariable] == 'AFoR_acc'):
                    self.write_nparray_to_file(fid, self.data.ts, self.data.structure.timestep_info[-1].for_acc, self.settings['delimiter'])
                elif (self.settings['FoR_variables'][ivariable] == 'AFoR_quat'):
                    self.write_nparray_to_file(fid, self.data.ts, self.data.structure.timestep_info[-1].quat, self.settings['delimiter'])
                else:
                    print("Unrecognized " + self.settings['FoR_variables'][ivariable] + " variable")

                fid.close()

        # Structure variables at nodes
        for ivariable in range(len(self.settings['structure_variables'])):
            for inode in range(len(self.settings['structure_nodes'])):
                node = self.settings['structure_nodes'][inode]
                filename = self.dir + "struct_" + self.settings['structure_variables'][ivariable] + "_node" + str(node) + ".dat"
                fid = open(filename,"a")

                if (self.settings['structure_variables'][ivariable] == 'AFoR_steady_forces'):
                    self.write_nparray_to_file(fid, self.data.ts, self.data.structure.timestep_info[-1].steady_applied_forces[node,:], self.settings['delimiter'])
                elif (self.settings['structure_variables'][ivariable] == 'AFoR_unsteady_forces'):
                    self.write_nparray_to_file(fid, self.data.ts, self.data.structure.timestep_info[-1].unsteady_applied_forces[node,:], self.settings['delimiter'])
                elif (self.settings['structure_variables'][ivariable] == 'AFoR_position'):
                    self.write_nparray_to_file(fid, self.data.ts, self.data.structure.timestep_info[-1].pos[node,:], self.settings['delimiter'])
                elif (self.settings['structure_variables'][ivariable] == 'AFoR_velocity'):
                    self.write_nparray_to_file(fid, self.data.ts, self.data.structure.timestep_info[-1].pos_dot[node,:], self.settings['delimiter'])
                else:
                    print("Unrecognized " + self.settings['structure_variables'][ivariable] + " variable")

                fid.close()

        # Aerodynamic variables at panels
        for ivariable in range(len(self.settings['aero_panels_variables'])):
            for ipanel in range(len(self.settings['aero_panels_isurf'])):
                i_surf = self.settings['aero_panels_isurf'][ipanel]
                i_m = self.settings['aero_panels_im'][ipanel]
                i_n = self.settings['aero_panels_in'][ipanel]

                filename = self.dir + "aero_" + self.settings['aero_panels_variables'][ivariable] + "_panel" + "_isurf" + str(i_surf) + "_im"+ str(i_m) + "_in"+ str(i_n) + ".dat"
                fid = open(filename,"a")

                if (self.settings['aero_panels_variables'][ivariable] == 'gamma'):
                    self.write_value_to_file(fid, self.data.ts, self.data.aero.timestep_info[-1].gamma[i_surf][i_m,i_n], self.settings['delimiter'])
                elif (self.settings['aero_panels_variables'][ivariable] == 'norm_gamma'):
                    self.write_value_to_file(fid, self.data.ts, np.linalg.norm(self.data.aero.timestep_info[-1].gamma), self.settings['delimiter'])
                elif (self.settings['aero_panels_variables'][ivariable] == 'norm_gamma_star'):
                    self.write_value_to_file(fid, self.data.ts, np.linalg.norm(self.data.aero.timestep_info[-1].gamma_star), self.settings['delimiter'])
                else:
                    print("Unrecognized " + self.settings['aero_panels_variables'][ivariable] + " variable")

                fid.close()

        # Aerodynamic variables at nodes
        for ivariable in range(len(self.settings['aero_nodes_variables'])):
            for inode in range(len(self.settings['aero_nodes_isurf'])):
                i_surf = self.settings['aero_nodes_isurf'][inode]
                i_m = self.settings['aero_nodes_im'][inode]
                i_n = self.settings['aero_nodes_in'][inode]

                filename = self.dir + "aero_" + self.settings['aero_nodes_variables'][ivariable] + "_node" + "_isurf" + str(i_surf) + "_im"+ str(i_m) + "_in"+ str(i_n) + ".dat"
                fid = open(filename,"a")

                if (self.settings['aero_nodes_variables'][ivariable] == 'GFoR_steady_force'):
                    self.write_nparray_to_file(fid, self.data.ts, self.data.aero.timestep_info[-1].forces[i_surf][:,i_m,i_n], self.settings['delimiter'])
                elif (self.settings['aero_nodes_variables'][ivariable] == 'GFoR_unsteady_force'):
                    self.write_nparray_to_file(fid, self.data.ts, self.data.aero.timestep_info[-1].dynamic_forces[i_surf][:,i_m,i_n], self.settings['delimiter'])
                else:
                    print("Unrecognized " + self.settings['aero_nodes_variables'][ivariable] + " variable")

                fid.close()

        return self.data

    def write_nparray_to_file(self, fid, ts, nparray, delimiter):

        fid.write("%d%s" % (ts,delimiter))
        for idim in range(np.shape(nparray)[0]):
            fid.write("%e%s" % (nparray[idim],delimiter))

        fid.write("\n")

    def write_value_to_file(self, fid, ts, value, delimiter):

        fid.write("%d%s%e\n" % (ts,delimiter,value))<|MERGE_RESOLUTION|>--- conflicted
+++ resolved
@@ -8,11 +8,7 @@
 import sharpy.utils.settings as settings
 import sharpy.utils.algebra as algebra
 import sharpy.structure.utils.xbeamlib as xbeamlib
-<<<<<<< HEAD
-#from IPython import embed
 
-=======
->>>>>>> 7bddbb0e
 
 @solver
 class WriteVariablesTime(BaseSolver):
