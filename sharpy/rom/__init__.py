<<<<<<< HEAD
import importlib
import os

import sharpy.linear.utils.ss_interface as ss_interface
import sharpy.utils.sharpydir as sharpydir

files = ss_interface.sys_list_from_path(os.path.dirname(__file__))

import_path = os.path.dirname(__file__)
import_path = import_path.replace(sharpydir.SharpyDir, "")
if import_path[0] == "/": import_path = import_path[1:]
import_path = import_path.replace("/", ".")

for file in files:
    ss_interface.systems_dict_import[file] = importlib.import_module(import_path + "." + file)
=======
"""Model Order Reduction"""
>>>>>>> 2741024b
<|MERGE_RESOLUTION|>--- conflicted
+++ resolved
@@ -1,4 +1,4 @@
-<<<<<<< HEAD
+"""Model Order Reduction"""
 import importlib
 import os
 
@@ -13,7 +13,4 @@
 import_path = import_path.replace("/", ".")
 
 for file in files:
-    ss_interface.systems_dict_import[file] = importlib.import_module(import_path + "." + file)
-=======
-"""Model Order Reduction"""
->>>>>>> 2741024b
+    ss_interface.systems_dict_import[file] = importlib.import_module(import_path + "." + file)