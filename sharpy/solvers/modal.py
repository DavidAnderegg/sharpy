--- conflicted
+++ resolved
@@ -90,13 +90,10 @@
     settings_default['rigid_modes_ppal_axes'] = False
     settings_description['rigid_modes_ppal_axes'] = 'Modify the ridid body modes such that they are defined wrt ' \
                                                     'to the CG and aligned with the principal axes of inertia'
-<<<<<<< HEAD
-=======
 
     settings_types['rigid_modes_cg'] = 'bool'
     settings_default['rigid_modes_cg'] = False
     settings_description['rigid_modes_cg'] = 'Not implemente yet'
->>>>>>> a53fe2d2
 
     settings_table = settings.SettingsTable()
     __doc__ += settings_table.generate(settings_types, settings_default, settings_description)
@@ -452,19 +449,12 @@
         if not self.settings['use_undamped_modes']:
             outdict['eigenvectors_left'] = eigenvectors_left
 
-<<<<<<< HEAD
-        if self.settings['keep_linear_matrices']:
-            outdict['M'] = FullMglobal
-            outdict['C'] = FullCglobal
-            outdict['K'] = FullKglobal
-=======
         if cg is not None:
             outdict['cg'] = cg
 
         outdict['M'] = FullMglobal
         outdict['C'] = FullCglobal
         outdict['K'] = FullKglobal
->>>>>>> a53fe2d2
 
         if t_pa is not None:
             outdict['t_pa'] = t_pa
