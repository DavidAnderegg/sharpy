"""
@modified   Alfonso del Carre
"""

import ctypes as ct
import numpy as np
import scipy as sc
import os
import itertools
import warnings
from tvtk.api import tvtk, write_data
import scipy.linalg

import sharpy.structure.utils.xbeamlib as xbeamlib
from sharpy.utils.solver_interface import solver, BaseSolver
import sharpy.utils.settings as settings
import sharpy.utils.algebra as algebra



@solver
class Modal(BaseSolver):
    """
    ``Modal`` solver class, inherited from ``BaseSolver``

    Extracts the ``M``, ``K`` and ``C`` matrices from the ``Fortran`` library for the beam. Depending on the choice of
    modal projection, these may or may not be transformed to a state-space form to compute the eigenvalues and mode shapes
    of the structure.
    """
    solver_id = 'Modal'
    solver_classification = 'modal'

    settings_types = dict()
    settings_default = dict()
    settings_description = dict()

    settings_types['print_info'] = 'bool'
    settings_default['print_info'] = True
    settings_description['print_info'] = 'Write status to screen'

    settings_types['folder'] = 'str'
    settings_default['folder'] = './output'
    settings_description['folder'] = 'Output folder'

    # solution options
    settings_types['rigid_body_modes'] = 'bool'
    settings_default['rigid_body_modes'] = False
    settings_description['rigid_body_modes'] = 'Write modes with rigid body mode shapes'

    settings_types['use_undamped_modes'] = 'bool'  # basis for modal projection
    settings_default['use_undamped_modes'] = True
    settings_description['use_undamped_modes'] = 'Project the modes onto undamped mode shapes'

    settings_types['NumLambda'] = 'int'  # no. of different modes to retain
    settings_default['NumLambda'] = 20  # doubles if use_undamped_modes is False
    settings_description['NumLambda'] = 'Number of modes to retain'

    settings_types['keep_linear_matrices'] = 'bool'  # attach linear M,C,K matrices to output dictionary
    settings_default['keep_linear_matrices'] = True
    settings_description['keep_linear_matrices'] = 'Save M, C and K matrices to output dictionary'

    # output options
    settings_types['write_modes_vtk'] = 'bool'  # write displacements mode shapes in vtk file
    settings_default['write_modes_vtk'] = True
    settings_description['write_modes_vtk'] = 'Write Paraview files with mode shapes'

    settings_types['print_matrices'] = 'bool'  # print M,C,K matrices to dat file
    settings_default['print_matrices'] = False
    settings_description['print_matrices']  = 'Write M, C and K matrices to file'

    settings_types['write_dat'] = 'bool'  # write modes shapes/freq./damp. to dat file
    settings_default['write_dat'] = True
    settings_description['write_dat'] = 'Write mode shapes, frequencies and damping to file'

    settings_types['continuous_eigenvalues'] = 'bool'
    settings_default['continuous_eigenvalues'] = False
    settings_description['continuous_eigenvalues'] = 'Use continuous time eigenvalues'

    settings_types['dt'] = 'float'
    settings_default['dt'] = 0
    settings_description['dt'] = 'Time step to compute discrete time eigenvalues'

    settings_types['plot_eigenvalues'] = 'bool'
    settings_default['plot_eigenvalues'] = False
    settings_description['plot_eigenvalues'] = 'Plot to screen root locus diagram'

    settings_types['max_rotation_deg'] = 'float'
    settings_default['max_rotation_deg'] = 15.
    settings_description['max_rotation_deg'] = 'Scale mode shape to have specified maximum rotation'

    settings_types['max_displacement'] = 'float'
    settings_default['max_displacement'] = 0.15
    settings_description['max_displacement'] = 'Scale mode shape to have specified maximum displacement'

    settings_table = settings.SettingsTable()
    __doc__ += settings_table.generate(settings_types, settings_default, settings_description)

    def __init__(self):
        self.data = None
        self.settings = None

        self.folder = None
        self.filename_freq = None
        self.filename_damp = None
        self.filename_shapes = None
        self.rigid_body_motion = None

    def initialise(self, data, custom_settings=None):
        self.data = data
        if custom_settings is None:
            self.settings = data.settings[self.solver_id]
        else:
            self.settings = custom_settings
        settings.to_custom_types(self.settings,
                                 self.settings_types,
                                 self.settings_default)

        self.rigid_body_motion = self.settings['rigid_body_modes'].value

        # load info from dyn dictionary
        self.data.structure.add_unsteady_information(
                                            self.data.structure.dyn_dict,
                                            self.data.ts)

        # create folder for containing files if necessary
        if not os.path.exists(self.settings['folder']):
            os.makedirs(self.settings['folder'])
        self.folder = (self.settings['folder'] + '/' +
                       self.data.settings['SHARPy']['case'] +
                       '/beam_modal_analysis/')
        if not os.path.exists(self.folder):
            os.makedirs(self.folder)
        self.filename_freq = (self.folder +
                              'tstep' + ("%06d" % self.data.ts) +
                              '_ModalFrequencies.dat')
        self.filename_damp = (self.folder +
                              'tstep' + ("%06d" % self.data.ts) +
                              '_ModalDamping.dat')
        self.filename_shapes = (self.folder +
                                'tstep' + ("%06d" % self.data.ts) +
                                '_ModalShape')


    def run(self):
        r"""
        Extracts the eigenvalues and eigenvectors of the clamped structure.

        If ``use_undamped_modes == True`` then the free vibration modes of the clamped structure are found solving:

            .. math:: \mathbf{M\,\ddot{\eta}} + \mathbf{K\,\eta} = 0

        that flows down to solving the non-trivial solutions to:

            .. math:: (-\omega_n^2\,\mathbf{M} + \mathbf{K})\mathbf{\Phi} = 0

        On the other hand, if the damped modes are chosen because the system has damping, the free vibration
        modes are found solving the equation of motion of the form:

            .. math:: \mathbf{M\,\ddot{\eta}} + \mathbf{C\,\dot{\eta}} + \mathbf{K\,\eta} = 0

        which can be written in state space form, with the state vector :math:`\mathbf{x} = [\eta^T,\,\dot{\eta}^T]^T`
        as

            .. math:: \mathbf{\dot{x}} = \begin{bmatrix} 0 & \mathbf{I} \\ -\mathbf{M^{-1}K} & -\mathbf{M^{-1}C}
                \end{bmatrix} \mathbf{x}

        and therefore the mode shapes and frequencies correspond to the solution of the eigenvalue problem

            .. math:: \mathbf{A\,\Phi} = \mathbf{\Lambda\,\Phi}.

        From the eigenvalues, the following system characteristics are provided:

            * Natural Frequency: :math:`\omega_n = |\lambda|`

            * Damped natural frequency: :math:`\omega_d = \text{Im}(\lambda) = \omega_n \sqrt{1-\zeta^2}`

            * Damping ratio: :math:`\zeta = -\frac{\text{Re}(\lambda)}{\omega_n}`

        In addition to the above, the modal output dictionary includes the following:

            * ``M``: Tangent mass matrix

            * ``C``: Tangent damping matrix

            * ``K``: Tangent stiffness matrix

            * ``Ccut``: Modal damping matrix :math:`\mathbf{C}_m = \mathbf{\Phi}^T\mathbf{C}\mathbf{\Phi}`

            * ``Kin_damp``: Forces gain matrix (when damped): :math:`K_{in} = \mathbf{\Phi}_L^T \mathbf{M}^{-1}`

<<<<<<< HEAD
            *``eigenvectors``: Right eigenvectors
=======
            * ``eigenvectors``: Right eigenvectors
>>>>>>> e56ef6c4

            * ``eigenvectors_left``: Left eigenvectors given when the system is damped

        Returns:
            PreSharpy: updated data object with modal analysis as part of the last structural time step.

        """
        self.data.ts = len(self.data.structure.timestep_info) - 1

        # Number of degrees of freedom
        num_str_dof = self.data.structure.num_dof.value
        if self.rigid_body_motion:
            num_rigid_dof = 10
        else:
            num_rigid_dof = 0

        num_dof = num_str_dof + num_rigid_dof

        # Initialize matrices
        FullMglobal = np.zeros((num_dof, num_dof),
                               dtype=ct.c_double, order='F')
        FullKglobal = np.zeros((num_dof, num_dof),
                               dtype=ct.c_double, order='F')
        FullCglobal = np.zeros((num_dof, num_dof),
                               dtype=ct.c_double, order='F')

        if self.rigid_body_motion:
            # Settings for the assembly of the matrices
            try:
                full_matrix_settings = self.data.settings['StaticCoupled']['structural_solver_settings']
                full_matrix_settings['dt'] = ct.c_double(0.01)  # Dummy: required but not used
                full_matrix_settings['newmark_damp'] = ct.c_double(1e-2)  # Dummy: required but not used
            except KeyError:
                full_matrix_settings = self.data.settings['DynamicCoupled']['structural_solver_settings']

            # Obtain the tangent mass, damping and stiffness matrices
            FullMglobal, FullCglobal, FullKglobal, FullQ = xbeamlib.xbeam3_asbly_dynamic(self.data.structure,
                                          self.data.structure.timestep_info[self.data.ts],
                                          full_matrix_settings)
        else:
            xbeamlib.cbeam3_solv_modal(self.data.structure,
                                       self.settings, self.data.ts,
                                       FullMglobal, FullCglobal, FullKglobal)

        # Print matrices
        if self.settings['print_matrices'].value:
            np.savetxt(self.folder + "Mglobal.dat", FullMglobal, fmt='%.12f',
                       delimiter='\t', newline='\n')
            np.savetxt(self.folder + "Cglobal.dat", FullCglobal, fmt='%.12f',
                       delimiter='\t', newline='\n')
            np.savetxt(self.folder + "Kglobal.dat", FullKglobal, fmt='%.12f',
                       delimiter='\t', newline='\n')

        # Check if the damping matrix is zero (issue working)
        if self.settings['use_undamped_modes'].value:
            zero_FullCglobal = True
            for i,j in itertools.product(range(num_dof),range(num_dof)):
                if(np.absolute(FullCglobal[i, j]) > np.finfo(float).eps):
                    zero_FullCglobal = False
                    warnings.warn(
                        'Projecting a system with damping on undamped modal shapes')
                    break
        # Check if the damping matrix is skew-symmetric
        # skewsymmetric_FullCglobal = True
        # for i in range(num_dof):
        #     for j in range(i:num_dof):
        #         if((i==j) and (np.absolute(FullCglobal[i, j]) > np.finfo(float).eps)):
        #             skewsymmetric_FullCglobal = False
        #         elif(np.absolute(FullCglobal[i, j] + FullCglobal[j, i]) > np.finfo(float).eps):
        #             skewsymmetric_FullCglobal = False

        NumLambda = min(num_dof, self.settings['NumLambda'].value)

        if self.settings['use_undamped_modes'].value:

            # Solve for eigenvalues (with unit eigenvectors)            
            eigenvalues,eigenvectors=np.linalg.eig(
                                       np.linalg.solve(FullMglobal,FullKglobal))
            eigenvectors_left=None
            # Define vibration frequencies and damping
            freq_natural = np.sqrt(eigenvalues)
            order = np.argsort(freq_natural)[:NumLambda]
            freq_natural = freq_natural[order]
            #freq_damped = freq_natural
            eigenvalues = eigenvalues[order]
            eigenvectors = eigenvectors[:,order]
            damping = np.zeros((NumLambda,))

        else:
            # State-space model
            Minv_neg = -np.linalg.inv(FullMglobal)
            A = np.zeros((2*num_dof, 2*num_dof), dtype=ct.c_double, order='F')
            A[:num_dof, num_dof:] = np.eye(num_dof)
            A[num_dof:, :num_dof] = np.dot(Minv_neg, FullKglobal)
            A[num_dof:, num_dof:] = np.dot(Minv_neg, FullCglobal)

            # Solve the eigenvalues problem
            eigenvalues, eigenvectors_left, eigenvectors = \
                sc.linalg.eig(A,left=True,right=True)
            freq_natural = np.abs(eigenvalues)
            damping = np.zeros_like(freq_natural)
            iiflex = freq_natural > 1e-16*np.mean(freq_natural)  # Pick only structural modes
            damping[iiflex] = -eigenvalues[iiflex].real/freq_natural[iiflex]
            freq_damped = freq_natural * np.sqrt(1-damping**2)

            # Order & downselect complex conj:
            # this algorithm assumes that complex conj eigenvalues appear consecutively 
            # in eigenvalues. For symmetrical systems, this relies  on the fact that:
            # - complex conj eigenvalues have the same absolute value (to machine 
            # precision) 
            # - couples of eigenvalues with multiplicity higher than 1, show larger
            # numerical difference
            order = np.argsort(freq_damped)[:2*NumLambda]
            freq_damped = freq_damped[order]
            freq_natural = freq_natural[order]
            eigenvalues = eigenvalues[order]

            include = np.ones((2*NumLambda,), dtype=np.bool)
            ii = 0
            tol_rel = np.finfo(float).eps * freq_damped[ii]
            while ii < 2*NumLambda:
                # check complex
                if np.abs(eigenvalues[ii].imag) > 0.:
                    if np.abs(eigenvalues[ii+1].real-eigenvalues[ii].real) > tol_rel or\
                       np.abs(eigenvalues[ii+1].imag+eigenvalues[ii].imag) > tol_rel:
                        raise NameError('Complex conjugate expected but not found!')
                    ii += 1
                    try:
                        include[ii] = False
                    except IndexError:
                        pass
                ii += 1
            freq_damped = freq_damped[include]
            eigenvalues = eigenvalues[include]
            if self.settings['continuous_eigenvalues']:
                if self.settings['dt'].value == 0.:
                    raise ValueError('Cannot compute the continuous eigenvalues without a dt value')
                eigenvalues = np.log(eigenvalues)/self.settings['dt'].value

            order = order[include]
            damping = damping[order]
            eigenvectors = eigenvectors[:, order]
            eigenvectors_left = eigenvectors_left[:, order].conj()

        # Scaling
        if self.settings['use_undamped_modes']:
            # mass normalise (diagonalises M and K)
            dfact = np.diag(np.dot(eigenvectors.T, np.dot(FullMglobal, eigenvectors)))
            eigenvectors = (1./np.sqrt(dfact))*eigenvectors
        else:
            # unit normalise (diagonalises A)
            if not self.rigid_body_motion:
                for ii in range(NumLambda):  # Issue - dot product = 0 when you have arbitrary damping
                    fact = 1./np.sqrt(np.dot(eigenvectors_left[:, ii], eigenvectors[:, ii]))
                    eigenvectors_left[:, ii] = fact*eigenvectors_left[:, ii]
                    eigenvectors[:, ii] = fact*eigenvectors[:, ii]

        # Other terms required for state-space realisation
        # non-zero damping matrix
        # Modal damping matrix
        if self.settings['use_undamped_modes'] and not(zero_FullCglobal):
            Ccut = np.dot(eigenvectors.T, np.dot(FullCglobal, eigenvectors))
        else:
            Ccut = None

        # forces gain matrix (nodal -> modal)
        if not self.settings['use_undamped_modes']:
            Kin_damp = np.dot(eigenvectors_left[num_dof:, :].T, -Minv_neg)
        else:
            Kin_damp = None

        # Plot eigenvalues using matplotlib if specified in settings
        if self.settings['plot_eigenvalues']:
            import matplotlib.pyplot as plt
            fig = plt.figure()
            plt.scatter(eigenvalues.real, eigenvalues.imag)
            plt.show()
            plt.savefig(self.folder + 'eigenvalues.png', transparent=True, bbox_inches='tight')


        # Write dat files
        if self.settings['write_dat'].value:
            np.savetxt(self.folder + "eigenvalues.dat", eigenvalues, fmt='%.12f',
                       delimiter='\t', newline='\n')
            np.savetxt(self.folder + "eigenvectors.dat", eigenvectors[:num_dof].real,
                       fmt='%.12f', delimiter='\t', newline='\n')
            try:
                np.savetxt(self.folder + 'frequencies.dat', freq_damped[:NumLambda],
                           fmt='%e', delimiter='\t', newline='\n')
            except NameError:
                np.savetxt(self.folder + 'frequencies.dat', freq_natural[:NumLambda],
                           fmt='%e', delimiter='\t', newline='\n')
            np.savetxt(self.filename_damp, damping[:NumLambda],
                       fmt='%e', delimiter='\t', newline='\n')

        # Write vtk
        if self.settings['write_modes_vtk'].value:
            write_modes_vtk(
                self.data,
                eigenvectors[:num_dof],
                NumLambda,
                self.filename_shapes,
                self.settings['max_rotation_deg'],
                self.settings['max_displacement'])

        outdict = dict()

        if self.settings['use_undamped_modes']:
            outdict['modes'] = 'undamped'
            outdict['freq_natural'] = freq_natural
            if not zero_FullCglobal:
                outdict['warning'] =\
                    'system with damping: mode shapes and natural frequencies do not account for damping!'
        else:
            outdict['modes'] = 'damped'
            outdict['freq_damped'] = freq_damped
            outdict['freq_natural'] = freq_natural

        outdict['damping'] = damping
        outdict['eigenvalues'] = eigenvalues
        outdict['eigenvectors'] = eigenvectors

        if Ccut is not None:
            outdict['Ccut'] = Ccut
        if Kin_damp is not None:
            outdict['Kin_damp'] = Kin_damp
        if not self.settings['use_undamped_modes']:    
            outdict['eigenvectors_left'] = eigenvectors_left

        if self.settings['keep_linear_matrices'].value:
            outdict['M'] = FullMglobal
            outdict['C'] = FullCglobal
            outdict['K'] = FullKglobal
        self.data.structure.timestep_info[self.data.ts].modal = outdict
        return self.data



def scale_mode(data,eigenvector,rot_max_deg=15,perc_max=0.15):
    """
    Scales the eigenvector such that:
        1) the maximum change in component of the beam cartesian rotation vector
    is equal to rot_max_deg degrees.
        2) the maximum translational displacement does not exceed perc_max the
    maximum nodal position.

    Warning:
        If the eigenvector is in state-space form, only the first
        half of the eigenvector is scanned for determining the scaling.
    """

    ### initialise
    struct=data.structure
    tsstr=data.structure.timestep_info[data.ts]

    jj=0 # structural dofs index
    RotMax=0.0
    RaMax=0.0
    dRaMax=0.0

    for node_glob in range(struct.num_node):
        ### detect bc at node (and no. of dofs)
        bc_here=struct.boundary_conditions[node_glob]
        if bc_here==1: # clamp
            dofs_here=0
            continue
        elif bc_here==-1 or bc_here==0: 
            dofs_here=6
            jj_tra=[jj  ,jj+1,jj+2]
            jj_rot=[jj+3,jj+4,jj+5]
        jj+=dofs_here

        # check for max rotation
        RotMaxHere=np.max(np.abs(eigenvector[jj_rot].real))
        if RotMaxHere>RotMax:
            RotMax=RotMaxHere

        # check for maximum position
        RaNorm=np.linalg.norm(tsstr.pos[node_glob,:] )
        if RaNorm>RaMax:
            RaMax=RaNorm

        # check for maximum displacement
        dRaNorm=np.linalg.norm( eigenvector[jj_tra].real)  
        if dRaNorm>dRaMax:
            dRaMax=dRaNorm

    RotMaxDeg=RotMax*180/np.pi

    if RotMaxDeg>1e-4:
        fact=rot_max_deg/RotMaxDeg
        if dRaMax*fact>perc_max*RaMax:
            fact=perc_max*RaMax/dRaMax
    else:
        fact=perc_max*RaMax/dRaMax
    # correct factor to ensure max disp is perc
    return eigenvector*fact



def get_mode_zeta(data, eigvect):
    """
    Retrieves the UVLM grid nodal displacements associated to the eigenvector ``eigvect``
    """

    ### initialise
    aero=data.aero
    struct=data.structure
    tsaero=data.aero.timestep_info[data.ts]
    tsstr=data.structure.timestep_info[data.ts]

    try:
        num_dof=struct.num_dof.value
    except AttributeError:
        num_dof = struct.num_dof

    eigvect=eigvect[:num_dof]

    zeta_mode=[]
    for ss in range(aero.n_surf):
        zeta_mode.append(tsaero.zeta[ss].copy())


    jj=0 # structural dofs index
    Cga0=algebra.quat2rotation(tsstr.quat)
    Cag0=Cga0.T
    for node_glob in range(struct.num_node):

        ### detect bc at node (and no. of dofs)
        bc_here=struct.boundary_conditions[node_glob]
        if bc_here==1: # clamp
            dofs_here=0
            continue
        elif bc_here==-1 or bc_here==0: 
            dofs_here=6
            jj_tra=[jj  ,jj+1,jj+2]
            jj_rot=[jj+3,jj+4,jj+5]
        jj+=dofs_here

        # retrieve element and local index
        ee,node_loc=struct.node_master_elem[node_glob,:]

        # get original position and crv 
        Ra0=tsstr.pos[node_glob,:]
        psi0=tsstr.psi[ee,node_loc,:]
        Rg0=np.dot(Cga0,Ra0) 
        Cab0=algebra.crv2rotation(psi0)
        Cbg0=np.dot(Cab0.T,Cag0)

        # update position and crv of mode
        Ra=tsstr.pos[node_glob,:]+eigvect[jj_tra]
        psi=tsstr.psi[ee,node_loc,:]+eigvect[jj_rot]
        Rg=np.dot(Cga0,Ra)
        Cab=algebra.crv2rotation(psi)
        Cbg=np.dot(Cab.T,Cag0)
    

        ### str -> aero mapping
        # some nodes may be linked to multiple surfaces...
        for str2aero_here in aero.struct2aero_mapping[node_glob]:

            # detect surface/span-wise coordinate (ss,nn)
            nn,ss=str2aero_here['i_n'],str2aero_here['i_surf']
            #print('%.2d,%.2d'%(nn,ss))

            # surface panelling
            M=aero.aero_dimensions[ss][0]
            N=aero.aero_dimensions[ss][1]

            for mm in range(M+1):

                # get position of vertex in B FoR
                zetag0=tsaero.zeta[ss][:,mm,nn]   # in G FoR, w.r.t. origin A-G
                Xb=np.dot(Cbg0,zetag0-Rg0)        # in B FoR, w.r.t. origin B

                # update vertex position
                zeta_mode[ss][:,mm,nn]=Rg+np.dot( np.dot(Cga0,Cab),Xb)

    return zeta_mode



def write_zeta_vtk(zeta,zeta_ref,filename_root):
    '''
    Given a list of arrays representing the coordinates of a set of n_surf UVLM 
    lattices and organised as:
        zeta[n_surf][3,M+1,N=1]
    this function writes a vtk for each of the n_surf surfaces. 

    Input:
        - zeta: lattice coordinates to plot
        - zeta_ref: reference lattice used to compute the magnitude of displacements
        - filename_root: initial part of filename (full path) without file 
        extension (.vtk)
    '''


    # from IPython import embed
    # embed()
    for i_surf in range(len(zeta)):

        filename=filename_root+"_%02u.vtu" %(i_surf,)
        _,M,N=zeta[i_surf].shape

        M-=1
        N-=1
        point_data_dim = (M+1)*(N+1)
        panel_data_dim = M*N

        coords = np.zeros((point_data_dim, 3))
        conn = []
        panel_id = np.zeros((panel_data_dim,), dtype=int)
        panel_surf_id = np.zeros((panel_data_dim,), dtype=int)
        point_struct_id = np.zeros((point_data_dim,), dtype=int)
        point_struct_mag = np.zeros((point_data_dim,), dtype=float)

        counter = -1
        # coordinates of corners
        for i_n in range(N+1):
            for i_m in range(M+1):
                counter += 1
                coords[counter, :] = zeta[i_surf][:, i_m, i_n]

        counter = -1
        node_counter = -1
        for i_n in range(N + 1):
            # global_counter = aero.aero2struct_mapping[i_surf][i_n]
            for i_m in range(M + 1):
                node_counter += 1
                # point data
                # point_struct_id[node_counter]=global_counter
                point_struct_mag[node_counter]=\
                    np.linalg.norm(zeta[i_surf][:, i_m, i_n]\
                                                   -zeta_ref[i_surf][:,i_m,i_n])

                if i_n < N and i_m < M:
                    counter += 1
                else:
                    continue

                conn.append([node_counter + 0,
                             node_counter + 1,
                             node_counter + M+2,
                             node_counter + M+1])
                # cell data
                panel_id[counter] = counter
                panel_surf_id[counter] = i_surf

        ug = tvtk.UnstructuredGrid(points=coords)
        ug.set_cells(tvtk.Quad().cell_type, conn)
        ug.cell_data.scalars = panel_id
        ug.cell_data.scalars.name = 'panel_n_id'
        ug.cell_data.add_array(panel_surf_id)
        ug.cell_data.get_array(1).name = 'panel_surface_id'

        ug.point_data.scalars = np.arange(0, coords.shape[0])
        ug.point_data.scalars.name = 'n_id'
        # ug.point_data.add_array(point_struct_id)
        # ug.point_data.get_array(1).name = 'point_struct_id'
        ug.point_data.add_array(point_struct_mag)
        ug.point_data.get_array(1).name = 'point_displacement_magnitude'

        write_data(ug, filename)



def write_modes_vtk(data, eigenvectors, NumLambda, filename_root, 
                                                rot_max_deg=15.,perc_max=0.15):
    """
    Writes a vtk file for each of the first ``NumLambda`` eigenvectors. When these
    are associated to the state-space form of the structural equations, only
    the displacement field is saved.
    """

    ### initialise
    aero=data.aero
    struct=data.structure
    tsaero=data.aero.timestep_info[data.ts]
    tsstr=data.structure.timestep_info[data.ts]

    num_dof=struct.num_dof.value
    eigenvectors=eigenvectors[:num_dof,:]

    # Check whether rigid body motion is selected
    # Skip rigid body modes
    if data.settings['Modal']['rigid_body_modes'].value:
        num_rigid_body = 10
    else:
        num_rigid_body = 0

    for mode in range(num_rigid_body, NumLambda-num_rigid_body):

        # scale eigenvector
        eigvec=eigenvectors[:num_dof,mode]
        eigvec=scale_mode(data,eigvec,rot_max_deg,perc_max)
        zeta_mode=get_mode_zeta(data,eigvec)
        write_zeta_vtk(zeta_mode,tsaero.zeta,filename_root+"_%06u" %(mode,))

        # for i_surf in range(tsaero.n_surf):

        #     # filename=filename_root+"_%06u_%02u.vtu" %(mode,i_surf)
        #     filename = filename_root + "_%02u_%06u.vtu" % (i_surf, mode)

        #     dims = tsaero.dimensions[i_surf, :]
        #     point_data_dim = (dims[0]+1)*(dims[1]+1)  # + (dims_star[0]+1)*(dims_star[1]+1)
        #     panel_data_dim = (dims[0])*(dims[1])  # + (dims_star[0])*(dims_star[1])

        #     coords = np.zeros((point_data_dim, 3))
        #     conn = []
        #     panel_id = np.zeros((panel_data_dim,), dtype=int)
        #     panel_surf_id = np.zeros((panel_data_dim,), dtype=int)
        #     point_struct_id = np.zeros((point_data_dim,), dtype=int)
        #     point_struct_mag = np.zeros((point_data_dim,), dtype=float)

        #     counter = -1
        #     # coordinates of corners
        #     for i_n in range(dims[1]+1):
        #         for i_m in range(dims[0]+1):
        #             counter += 1
        #             coords[counter, :] = zeta_mode[i_surf][:, i_m, i_n]

        #     counter = -1
        #     node_counter = -1
        #     for i_n in range(dims[1] + 1):
        #         global_counter = aero.aero2struct_mapping[i_surf][i_n]
        #         for i_m in range(dims[0] + 1):
        #             node_counter += 1
        #             # point data
        #             point_struct_id[node_counter]=global_counter
        #             point_struct_mag[node_counter]=\
        #                 np.linalg.norm(zeta_mode[i_surf][:, i_m, i_n]\
        #                                     -tsaero.zeta[i_surf][:,i_m,i_n])

        #             if i_n < dims[1] and i_m < dims[0]:
        #                 counter += 1
        #             else:
        #                 continue

        #             conn.append([node_counter + 0,
        #                          node_counter + 1,
        #                          node_counter + dims[0]+2,
        #                          node_counter + dims[0]+1])
        #             # cell data
        #             panel_id[counter] = counter
        #             panel_surf_id[counter] = i_surf

        #     ug = tvtk.UnstructuredGrid(points=coords)
        #     ug.set_cells(tvtk.Quad().cell_type, conn)
        #     ug.cell_data.scalars = panel_id
        #     ug.cell_data.scalars.name = 'panel_n_id'
        #     ug.cell_data.add_array(panel_surf_id)
        #     ug.cell_data.get_array(1).name = 'panel_surface_id'

        #     ug.point_data.scalars = np.arange(0, coords.shape[0])
        #     ug.point_data.scalars.name = 'n_id'
        #     ug.point_data.add_array(point_struct_id)
        #     ug.point_data.get_array(1).name = 'point_struct_id'

        #     ug.point_data.add_array(point_struct_mag)
        #     ug.point_data.get_array(2).name = 'point_displacement_magnitude'

        #     write_data(ug, filename)




<|MERGE_RESOLUTION|>--- conflicted
+++ resolved
@@ -188,11 +188,7 @@
 
             * ``Kin_damp``: Forces gain matrix (when damped): :math:`K_{in} = \mathbf{\Phi}_L^T \mathbf{M}^{-1}`
 
-<<<<<<< HEAD
-            *``eigenvectors``: Right eigenvectors
-=======
             * ``eigenvectors``: Right eigenvectors
->>>>>>> e56ef6c4
 
             * ``eigenvectors_left``: Left eigenvectors given when the system is damped
 
