--- conflicted
+++ resolved
@@ -245,10 +245,7 @@
         SimInfo.solvers['NonLinearDynamicMultibody']['time_integrator'] = 'NewmarkBeta'
         SimInfo.solvers['NonLinearDynamicMultibody']['time_integrator_settings'] = {'newmark_damp': 0.15,
                                                                                     'dt': dt}
-<<<<<<< HEAD
-=======
         SimInfo.solvers['NonLinearDynamicMultibody']['write_lm'] = True
->>>>>>> 68c69ac3
 
         SimInfo.solvers['BeamPlot']['include_FoR'] = True
 
@@ -273,10 +270,7 @@
         LC1.body_FoR = 0
         LC1.rot_axis_AFoR = np.array([0.0,1.0,0.0])
         LC1.scalingFactor = 1e6
-<<<<<<< HEAD
-=======
         LC1.penaltyFactor = 1e-12
->>>>>>> 68c69ac3
 
         LC2 = gc.LagrangeConstraint()
         LC2.behaviour = 'hinge_node_FoR'
@@ -285,10 +279,7 @@
         LC2.body_FoR = 1
         LC2.rot_axisB = np.array([0.0,1.0,0.0])
         LC2.scalingFactor = 1e6
-<<<<<<< HEAD
-=======
         LC2.penaltyFactor = 1e-12
->>>>>>> 68c69ac3
 
         LC = []
         LC.append(LC1)
