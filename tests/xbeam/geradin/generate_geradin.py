--- conflicted
+++ resolved
@@ -64,11 +64,7 @@
 
     # mass array
     num_mass = 1
-<<<<<<< HEAD
     m_bar = 0.
-=======
-    m_bar = 100
->>>>>>> 340771e1
     j = 10
     base_mass = np.diag([m_bar, m_bar, m_bar, j, j, j])
     mass = np.zeros((num_mass, 6, 6))
