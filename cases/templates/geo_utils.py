"""
Utilities to define wing geometry
S. Maraniello, Jul 2018
"""

import numpy as np
import sharpy.utils.geo_utils as new_geo_utils
import warnings

def generate_naca_camber(M=0, P=0):
    """
    Warnings:
        This function is now located in sharpy.utils.geo_utils

<<<<<<< HEAD
def generate_naca_camber(M=0,P=0):
    """
    Defines the x and y coordinates of a 4-digit NACA profile's camber line (i.e no thickness).

    The NACA 4-series airfoils follow the nomenclature: NACA MPTT where:
        * M indicates the maximum camber :math:`M = 100m`
        * P indicates the position of the maximum camber :math:`P=10p`
        * TT indicates the thickness to chord ratio :math:`TT=(t/c)*100`

    Args:
        M (float): maximum camber times 100 (i.e. the first of the 4 digits)
        P (float): position of the maximum camber times 10 (i.e. the second of the 4 digits)

    Returns:
        (x_vec,y_vec): ``x`` and ``y`` coordinates of the chosen airfoil

    Example:
        The NACA2400 airfoil would have 2% camber with the maximum at 40% of the chord and 0 thickness. To plot the
        camber line one would use this function as:

            ``x_vec, y_vec = generate_naca_camber(M = 2, P = 4)``

    """
    m = M*1e-2
    p = P*1e-1
=======
    Defines the x and y coordinates of a 4-digit NACA profile's camber line (i.e no thickness).
>>>>>>> 33417f51

    The NACA 4-series airfoils follow the nomenclature: NACA MPTT where:
        * M indicates the maximum camber :math:`M = 100m`
        * P indicates the position of the maximum camber :math:`P=10p`
        * TT indicates the thickness to chord ratio :math:`TT=(t/c)*100`

    Args:
        M (float): maximum camber times 100 (i.e. the first of the 4 digits)
        P (float): position of the maximum camber times 10 (i.e. the second of the 4 digits)

    Returns:
        (x_vec,y_vec): ``x`` and ``y`` coordinates of the chosen airfoil

    Example:
        The NACA2400 airfoil would have 2% camber with the maximum at 40% of the chord and 0 thickness. To plot the
        camber line one would use this function as:
            ``x_vec, y_vec = generate_naca_camber(M = 2, P = 4)``

    """
    warnings.warn('Deprecated utility function location. Use the one in sharpy.utils.geo_utils instead',
                  stacklevel=2)

    x_vec, y_vec = new_geo_utils.generate_naca_camber(M, P)

    # m = M * 1e-2
    # p = P * 1e-1
    #
    # def naca(x, m, p):
    #     if x < 1e-6:
    #         return 0.0
    #     elif x < p:
    #         return m / (p * p) * (2 * p * x - x * x)
    #     elif x > p and x < 1 + 1e-6:
    #         return m / ((1 - p) * (1 - p)) * (1 - 2 * p + 2 * p * x - x * x)
    #
    # x_vec = np.linspace(0, 1, 1000)
    # y_vec = np.array([naca(x, m, p) for x in x_vec])

    return x_vec, y_vec


<<<<<<< HEAD
def interpolate_naca_camber(eta,M00,P00,M01,P01):
    """
=======
def interpolate_naca_camber(eta, M00, P00, M01, P01):
    """
    Warnings:
        This function is now located in sharpy.utils.geo_utils


>>>>>>> 33417f51
    Interpolate aerofoil camber at non-dimensional coordinate eta in (0,1), 
    where (M00,P00) and (M01,P01) define the camber properties at eta=0 and 
    eta=1 respectively.

<<<<<<< HEAD
    Ps: for two surfaces, eta can be in (-1,1). In this case, the root is eta=0
    and the tips are at eta=+-1.
    """
=======
    Notes:
        For two surfaces, eta can be in (-1,1). In this case, the root is eta=0
        and the tips are at eta=+-1.
    """

    warnings.warn('Deprecated utility function location. Use the one in sharpy.utils.geo_utils instead',
                  stacklevel=2)
>>>>>>> 33417f51

    x_vec, y_vec = new_geo_utils.interpolate_naca_camber(eta, M00, P00, M01, P01)


    # # define domain
    # eta = np.abs(eta)
    # assert np.max(eta) < 1. + 1e-16, 'eta exceeding +/- 1!'
    #
    # # define reference
    # x00, y00 = generate_naca_camber(M00, P00)
    # x01, y01 = generate_naca_camber(M01, P01)
    #
    # # interpolate
    # x_vec = x00 * (1. - eta) + x01 * eta
    # y_vec = y00 * (1. - eta) + y01 * eta

    return x_vec, y_vec<|MERGE_RESOLUTION|>--- conflicted
+++ resolved
@@ -12,35 +12,7 @@
     Warnings:
         This function is now located in sharpy.utils.geo_utils
 
-<<<<<<< HEAD
-def generate_naca_camber(M=0,P=0):
-    """
     Defines the x and y coordinates of a 4-digit NACA profile's camber line (i.e no thickness).
-
-    The NACA 4-series airfoils follow the nomenclature: NACA MPTT where:
-        * M indicates the maximum camber :math:`M = 100m`
-        * P indicates the position of the maximum camber :math:`P=10p`
-        * TT indicates the thickness to chord ratio :math:`TT=(t/c)*100`
-
-    Args:
-        M (float): maximum camber times 100 (i.e. the first of the 4 digits)
-        P (float): position of the maximum camber times 10 (i.e. the second of the 4 digits)
-
-    Returns:
-        (x_vec,y_vec): ``x`` and ``y`` coordinates of the chosen airfoil
-
-    Example:
-        The NACA2400 airfoil would have 2% camber with the maximum at 40% of the chord and 0 thickness. To plot the
-        camber line one would use this function as:
-
-            ``x_vec, y_vec = generate_naca_camber(M = 2, P = 4)``
-
-    """
-    m = M*1e-2
-    p = P*1e-1
-=======
-    Defines the x and y coordinates of a 4-digit NACA profile's camber line (i.e no thickness).
->>>>>>> 33417f51
 
     The NACA 4-series airfoils follow the nomenclature: NACA MPTT where:
         * M indicates the maximum camber :math:`M = 100m`
@@ -82,26 +54,16 @@
     return x_vec, y_vec
 
 
-<<<<<<< HEAD
-def interpolate_naca_camber(eta,M00,P00,M01,P01):
-    """
-=======
 def interpolate_naca_camber(eta, M00, P00, M01, P01):
     """
     Warnings:
         This function is now located in sharpy.utils.geo_utils
 
 
->>>>>>> 33417f51
     Interpolate aerofoil camber at non-dimensional coordinate eta in (0,1), 
     where (M00,P00) and (M01,P01) define the camber properties at eta=0 and 
     eta=1 respectively.
 
-<<<<<<< HEAD
-    Ps: for two surfaces, eta can be in (-1,1). In this case, the root is eta=0
-    and the tips are at eta=+-1.
-    """
-=======
     Notes:
         For two surfaces, eta can be in (-1,1). In this case, the root is eta=0
         and the tips are at eta=+-1.
@@ -109,7 +71,6 @@
 
     warnings.warn('Deprecated utility function location. Use the one in sharpy.utils.geo_utils instead',
                   stacklevel=2)
->>>>>>> 33417f51
 
     x_vec, y_vec = new_geo_utils.interpolate_naca_camber(eta, M00, P00, M01, P01)
 
